--- conflicted
+++ resolved
@@ -53,11 +53,22 @@
         return f"{type(self).__name__}({self.committable!r})"
 
 
-@dataclass(order=True, unsafe_hash=True)
+@dataclass(frozen=True)
 class Position:
     __slots__ = ["offset", "timestamp"]
     offset: int
     timestamp: datetime
+
+    def __getstate__(self) -> dict[str, int | datetime]:
+        return dict(
+            (slot, getattr(self, slot))
+            for slot in self.__slots__
+            if hasattr(self, slot)
+        )
+
+    def __setstate__(self, state: dict[str, int | datetime]) -> None:
+        for slot, value in state.items():
+            object.__setattr__(self, slot, value)
 
 
 @dataclass(unsafe_hash=True)
@@ -82,27 +93,6 @@
         return Position(self.next_offset, self.timestamp)
 
 
-<<<<<<< HEAD
-=======
-@dataclass(frozen=True)
-class Position:
-    __slots__ = ["offset", "timestamp"]
-    offset: int
-    timestamp: datetime
-
-    def __getstate__(self) -> dict[str, int | datetime]:
-        return dict(
-            (slot, getattr(self, slot))
-            for slot in self.__slots__
-            if hasattr(self, slot)
-        )
-
-    def __setstate__(self, state: dict[str, int | datetime]) -> None:
-        for slot, value in state.items():
-            object.__setattr__(self, slot, value)
-
-
->>>>>>> 23352b68
 class Commit(Protocol):
     def __call__(
         self, positions: Mapping[Partition, Position], force: bool = False
