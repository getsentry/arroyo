from __future__ import annotations

from dataclasses import dataclass
from datetime import datetime
from typing import Generic, Mapping, Protocol, TypeVar, Union, cast

TReplaced = TypeVar("TReplaced")


@dataclass(order=True, unsafe_hash=True)
class Topic:
    __slots__ = ["name"]

    name: str

    def __contains__(self, partition: Partition) -> bool:
        return partition.topic == self


@dataclass(order=True, unsafe_hash=True)
class Partition:
    __slots__ = ["topic", "index"]

    topic: Topic
    index: int


TPayload = TypeVar("TPayload")

TMessagePayload = TypeVar("TMessagePayload", covariant=True)
TStrategyPayload = TypeVar("TStrategyPayload", contravariant=True)


class FilteredPayload:
    __slots__ = ()


FILTERED_PAYLOAD = FilteredPayload()


@dataclass(unsafe_hash=True)
class Message(Generic[TMessagePayload]):
    """
    Contains a payload and partitions to be committed after processing.
    Can either represent a single message from a Kafka broker (BrokerValue)
    or something else, such as a number of messages grouped together for a
    batch processing step (Payload).
    """

    __slots__ = ["value"]

<<<<<<< HEAD
    value: BaseValue[TMessagePayload]

    def __init__(
        self,
        value: BaseValue[TMessagePayload],
=======
    value: BaseValue[Union[FilteredPayload, TPayload]]

    def __init__(
        self,
        # We want to be able to pass all these types since we consider
        # `TPayload` in `BaseValue[TPayload]` covariant in this particular
        # context, but not in others, so it isn't.
        #
        # Example: `BaseValue[T]` should auto-cast to
        # `BaseValue[Union[FilteredPayload, T]]` for this particular function
        # call, but mypy considers them incompatible types.
        #
        # One could also solve this by changing `TPayload` definition to be
        # covariant, but that type parameter is used in some contexts where
        # it's less clear whether covariance is desired.
        value: Union[
            BaseValue[Union[FilteredPayload, TPayload]],
            BaseValue[FilteredPayload],
            BaseValue[TPayload],
        ],
>>>>>>> c3976565
    ) -> None:
        self.value = cast(BaseValue[Union[FilteredPayload, TPayload]], value)

    def __repr__(self) -> str:
        # XXX: Field values can't be excluded from ``__repr__`` with
        # ``dataclasses.field(repr=False)`` as this class is defined with
        # ``__slots__`` for performance reasons. The class variable names
        # would conflict with the instance slot names, causing an error.
        return f"{type(self).__name__}({self.committable!r})"

    @property
<<<<<<< HEAD
    def payload(self) -> TMessagePayload:
=======
    def payload(self) -> Union[TPayload, FilteredPayload]:
>>>>>>> c3976565
        return self.value.payload

    @property
    def assert_payload(self) -> TPayload:
        payload = self.payload
        assert not isinstance(payload, FilteredPayload)
        return payload

    @property
    def committable(self) -> Mapping[Partition, int]:
        return self.value.committable

    def replace(self, payload: Union[FilteredPayload, TReplaced]) -> Message[TReplaced]:
        return Message(self.value.replace(payload))


class BaseValue(Generic[TMessagePayload]):
    @property
    def payload(self) -> TMessagePayload:
        raise NotImplementedError()

    @property
    def committable(self) -> Mapping[Partition, int]:
        raise NotImplementedError()

    def replace(self, value: TReplaced) -> BaseValue[TReplaced]:
        raise NotImplementedError


@dataclass(unsafe_hash=True)
class Value(BaseValue[TMessagePayload]):
    """
    Any other payload that may not map 1:1 to a single message from a
    consumer. May represent a batch spanning many partitions.
    """

    __slots__ = ["__payload", "__committable"]
    __payload: TMessagePayload
    __committable: Mapping[Partition, int]

    def __init__(
<<<<<<< HEAD
        self, payload: TMessagePayload, committable: Mapping[Partition, int]
=======
        self,
        payload: TPayload,
        committable: Mapping[Partition, int],
>>>>>>> c3976565
    ) -> None:
        self.__payload = payload
        self.__committable = committable

    @property
    def payload(self) -> TMessagePayload:
        return self.__payload

    @property
    def committable(self) -> Mapping[Partition, int]:
        return self.__committable

    def replace(self, value: TReplaced) -> BaseValue[TReplaced]:
        return Value(value, self.__committable)


@dataclass(unsafe_hash=True)
class BrokerValue(BaseValue[TMessagePayload]):
    """
    A payload received from the consumer or producer after it is done producing.
    Partition, offset, and timestamp values are present.
    """

    __slots__ = ["__payload", "partition", "offset", "timestamp"]
    __payload: TMessagePayload
    partition: Partition
    offset: int
    timestamp: datetime

    def __init__(
        self,
<<<<<<< HEAD
        payload: TMessagePayload,
=======
        payload: TPayload,
>>>>>>> c3976565
        partition: Partition,
        offset: int,
        timestamp: datetime,
    ):
        self.__payload = payload
        self.partition = partition
        self.offset = offset
        self.timestamp = timestamp

    def replace(self, value: TReplaced) -> BaseValue[TReplaced]:
        return BrokerValue(value, self.partition, self.offset, self.timestamp)

    @property
    def payload(self) -> TMessagePayload:
        return self.__payload

    @property
    def committable(self) -> Mapping[Partition, int]:
        return {self.partition: self.next_offset}

    @property
    def next_offset(self) -> int:
        return self.offset + 1


class FilteredPayload:
    __slots__ = ()


FILTERED_PAYLOAD = FilteredPayload()


class Commit(Protocol):
    def __call__(self, offsets: Mapping[Partition, int], force: bool = False) -> None:
        pass<|MERGE_RESOLUTION|>--- conflicted
+++ resolved
@@ -2,7 +2,7 @@
 
 from dataclasses import dataclass
 from datetime import datetime
-from typing import Generic, Mapping, Protocol, TypeVar, Union, cast
+from typing import Generic, Mapping, Protocol, TypeVar
 
 TReplaced = TypeVar("TReplaced")
 
@@ -49,36 +49,13 @@
 
     __slots__ = ["value"]
 
-<<<<<<< HEAD
     value: BaseValue[TMessagePayload]
 
     def __init__(
         self,
         value: BaseValue[TMessagePayload],
-=======
-    value: BaseValue[Union[FilteredPayload, TPayload]]
-
-    def __init__(
-        self,
-        # We want to be able to pass all these types since we consider
-        # `TPayload` in `BaseValue[TPayload]` covariant in this particular
-        # context, but not in others, so it isn't.
-        #
-        # Example: `BaseValue[T]` should auto-cast to
-        # `BaseValue[Union[FilteredPayload, T]]` for this particular function
-        # call, but mypy considers them incompatible types.
-        #
-        # One could also solve this by changing `TPayload` definition to be
-        # covariant, but that type parameter is used in some contexts where
-        # it's less clear whether covariance is desired.
-        value: Union[
-            BaseValue[Union[FilteredPayload, TPayload]],
-            BaseValue[FilteredPayload],
-            BaseValue[TPayload],
-        ],
->>>>>>> c3976565
     ) -> None:
-        self.value = cast(BaseValue[Union[FilteredPayload, TPayload]], value)
+        self.value = value
 
     def __repr__(self) -> str:
         # XXX: Field values can't be excluded from ``__repr__`` with
@@ -88,15 +65,11 @@
         return f"{type(self).__name__}({self.committable!r})"
 
     @property
-<<<<<<< HEAD
     def payload(self) -> TMessagePayload:
-=======
-    def payload(self) -> Union[TPayload, FilteredPayload]:
->>>>>>> c3976565
         return self.value.payload
 
     @property
-    def assert_payload(self) -> TPayload:
+    def assert_payload(self) -> TMessagePayload:
         payload = self.payload
         assert not isinstance(payload, FilteredPayload)
         return payload
@@ -105,7 +78,7 @@
     def committable(self) -> Mapping[Partition, int]:
         return self.value.committable
 
-    def replace(self, payload: Union[FilteredPayload, TReplaced]) -> Message[TReplaced]:
+    def replace(self, payload: TReplaced) -> Message[TReplaced]:
         return Message(self.value.replace(payload))
 
 
@@ -134,13 +107,7 @@
     __committable: Mapping[Partition, int]
 
     def __init__(
-<<<<<<< HEAD
         self, payload: TMessagePayload, committable: Mapping[Partition, int]
-=======
-        self,
-        payload: TPayload,
-        committable: Mapping[Partition, int],
->>>>>>> c3976565
     ) -> None:
         self.__payload = payload
         self.__committable = committable
@@ -172,11 +139,7 @@
 
     def __init__(
         self,
-<<<<<<< HEAD
         payload: TMessagePayload,
-=======
-        payload: TPayload,
->>>>>>> c3976565
         partition: Partition,
         offset: int,
         timestamp: datetime,
@@ -202,13 +165,6 @@
         return self.offset + 1
 
 
-class FilteredPayload:
-    __slots__ = ()
-
-
-FILTERED_PAYLOAD = FilteredPayload()
-
-
 class Commit(Protocol):
     def __call__(self, offsets: Mapping[Partition, int], force: bool = False) -> None:
         pass