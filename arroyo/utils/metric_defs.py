from typing import Literal

MetricName = Literal[
    # Time: Number of messages in a multiprocessing batch
    "arroyo.strategies.run_task_with_multiprocessing.batch.size.msg",
    # Time: Number of bytes in a multiprocessing batch
    "arroyo.strategies.run_task_with_multiprocessing.batch.size.bytes",
    # Time: Number of messages in a multiprocessing batch after the message transformation
    "arroyo.strategies.run_task_with_multiprocessing.output_batch.size.msg",
    # Time: Number of bytes in a multiprocessing batch after the message transformation
    "arroyo.strategies.run_task_with_multiprocessing.output_batch.size.bytes",
    # Counter: Number of times the consumer is spinning
    "arroyo.consumer.run.count",
    # Counter: Number of times the consumer encountered an invalid message.
    "arroyo.consumer.invalid_message.count",
    # Time: How long it took the Reduce step to fill up a batch
    "arroyo.strategies.reduce.batch_time",
    # Counter: Incremented when a strategy after multiprocessing applies
    # backpressure to multiprocessing. May be a reason why CPU cannot be
    # saturated.
    "arroyo.strategies.run_task_with_multiprocessing.batch.backpressure",
    # Counter: Incremented when multiprocessing cannot fill the input batch
    # because not enough memory was allocated. This results in batches smaller
    # than configured. Increase `input_block_size` to fix.
    "arroyo.strategies.run_task_with_multiprocessing.batch.input.overflow",
    # Counter: Incremented when multiprocessing cannot pull results in batches
    # equal to the input batch size, because not enough memory was allocated.
    # This can be devastating for throughput. Increase `output_block_size` to
    # fix.
    "arroyo.strategies.run_task_with_multiprocessing.batch.output.overflow",
    # Counter: Arroyo has decided to re-allocate a block in order to combat input
    # buffer overflow. This behavior can be disabled by explicitly setting
    # `input_block_size` to a not-None value in `RunTaskWithMultiprocessing`.
    "arroyo.strategies.run_task_with_multiprocessing.batch.input.resize",
    # Counter: Arroyo has decided to re-allocate a block in order to combat output
    # buffer overflow. This behavior can be disabled by explicitly setting
    # `output_block_size` to a not-None value in `RunTaskWithMultiprocessing`.
    "arroyo.strategies.run_task_with_multiprocessing.batch.output.resize",
    # Gauge: How many batches are being processed in parallel by multiprocessing.
    "arroyo.strategies.run_task_with_multiprocessing.batches_in_progress",
    # Counter: A subprocess by multiprocessing unexpectedly died.
    "sigchld.detected",
    # Gauge: Shows how many processes the multiprocessing strategy is
    # configured with.
    "arroyo.strategies.run_task_with_multiprocessing.processes",
    # Counter: Incremented when the multiprocessing pool is created (or re-created).
    "arroyo.strategies.run_task_with_multiprocessing.pool.create",
    # Time: (unitless) spent polling librdkafka for new messages.
    "arroyo.consumer.poll.time",
    # Time: (unitless) spent in strategies (blocking in strategy.submit or
    # strategy.poll)
    "arroyo.consumer.processing.time",
    # Time: (unitless) spent pausing the consumer due to backpressure (MessageRejected)
    "arroyo.consumer.backpressure.time",
    # Time: (unitless) spent in handling `InvalidMessage` exceptions and sending
    # messages to the the DLQ.
    "arroyo.consumer.dlq.time",
    # Time: (unitless) spent in waiting for the strategy to exit, such as during
    # shutdown or rebalancing.
    "arroyo.consumer.join.time",
    # Time: (unitless) spent in librdkafka callbacks. This metric's timings
    # overlap other timings, and might spike at the same time.
    "arroyo.consumer.callback.time",
    # Time: (unitless) spent in shutting down the consumer. This metric's
    # timings overlap other timings, and might spike at the same time.
    "arroyo.consumer.shutdown.time",
    # Time: A regular duration metric where each datapoint is measuring the time it
    # took to execute a single callback. This metric is distinct from the
    # arroyo.consumer.*.time metrics as it does not attempt to accumulate time
    # spent per second in an attempt to keep monitoring overhead low.
    #
    # The metric is tagged by the name of the internal callback function being
    # executed, as 'callback_name'. Possible values are on_partitions_assigned
    # and on_partitions_revoked.
    "arroyo.consumer.run.callback",
    # Time: Duration metric measuring the time it took to flush in-flight messages
    # and shut down the strategies.
    "arroyo.consumer.run.close_strategy",
    # Time: Duration metric measuring the time it took to create the processing strategy.
    "arroyo.consumer.run.create_strategy",
    # Counter: How many partitions have been revoked just now.
    "arroyo.consumer.partitions_revoked.count",
    # Counter: How many partitions have been assigned just now.
    "arroyo.consumer.partitions_assigned.count",
    # Time: Consumer latency in seconds. Recorded by the commit offsets strategy.
    "arroyo.consumer.latency",
    # Counter: Metric for when the underlying rdkafka consumer is being paused.
    #
    # This flushes internal prefetch buffers.
    "arroyo.consumer.pause",
    # Counter: Metric for when the underlying rdkafka consumer is being resumed.
    #
    # This might cause increased network usage as messages are being re-fetched.
    "arroyo.consumer.resume",
    # Gauge: Queue size of background queue that librdkafka uses to prefetch messages.
    "arroyo.consumer.librdkafka.total_queue_size",
    # Counter: Counter metric to measure how often the healthcheck file has been touched.
    "arroyo.processing.strategies.healthcheck.touch",
    # Counter: Number of messages dropped in the FilterStep strategy
    "arroyo.strategies.filter.dropped_messages",
<<<<<<< HEAD
    # Time: e2e time it takes to produce a message. Tagged by
    # physical topic name.
    "arroyo.producer.max_produce_time",
=======
    # Counter: how many messages are dropped due to errors producing to the dlq
    "arroyo.consumer.dlq.dropped_messages",
    # Gauge: Current length of the DLQ buffer deque
    "arroyo.consumer.dlq_buffer.len",
    # Counter: Number of times the DLQ buffer size has been exceeded, causing messages to be dropped
    "arroyo.consumer.dlq_buffer.exceeded",
    # Gauge: Number of partitions being tracked in the DLQ buffer
    "arroyo.consumer.dlq_buffer.assigned_partitions",
>>>>>>> aefcd9d3
]<|MERGE_RESOLUTION|>--- conflicted
+++ resolved
@@ -98,11 +98,6 @@
     "arroyo.processing.strategies.healthcheck.touch",
     # Counter: Number of messages dropped in the FilterStep strategy
     "arroyo.strategies.filter.dropped_messages",
-<<<<<<< HEAD
-    # Time: e2e time it takes to produce a message. Tagged by
-    # physical topic name.
-    "arroyo.producer.max_produce_time",
-=======
     # Counter: how many messages are dropped due to errors producing to the dlq
     "arroyo.consumer.dlq.dropped_messages",
     # Gauge: Current length of the DLQ buffer deque
@@ -111,5 +106,7 @@
     "arroyo.consumer.dlq_buffer.exceeded",
     # Gauge: Number of partitions being tracked in the DLQ buffer
     "arroyo.consumer.dlq_buffer.assigned_partitions",
->>>>>>> aefcd9d3
+    # Time: e2e time it takes to produce a message. Tagged by
+    # physical topic name.
+    "arroyo.producer.max_produce_time",
 ]