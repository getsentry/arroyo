--- conflicted
+++ resolved
@@ -237,12 +237,7 @@
     bootstrap_servers: Optional[Sequence[str]] = None,
     override_params: Optional[Mapping[str, Any]] = None,
     strict_offset_reset: Optional[bool] = None,
-<<<<<<< HEAD
     enable_auto_commit: bool = True,
-    retry_handle_destroyed: bool = False,
-=======
-    enable_auto_commit: bool = False,
->>>>>>> f3bc99a9
 ) -> KafkaBrokerConfig:
 
     if auto_offset_reset is None:
