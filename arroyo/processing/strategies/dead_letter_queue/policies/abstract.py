import base64
from abc import ABC, abstractmethod
from dataclasses import dataclass
from datetime import datetime
<<<<<<< HEAD
from typing import Optional, Sequence, Union

Serializable = Union[str, bytes]


@dataclass(frozen=True)
class InvalidMessage:
    payload: Serializable
    timestamp: datetime
    reason: Optional[str] = None
    consumer_group: Optional[str] = None
    partition: Optional[int] = None
    offset: Optional[int] = None
=======
from typing import Mapping, Optional, Sequence, Tuple, Union

from arroyo.backends.kafka.consumer import Headers

SerializedPayload = Union[str, bytes]
DeserializedHeaders = Sequence[Tuple[str, str]]
JSONSerializable = Optional[Union[str, int, datetime, DeserializedHeaders]]


class InvalidMessage(ABC):
    """
    A class representing a bad message to be passed to the DLQ.

    An `InvalidMessages` exception should be raised containing
    one or more `InvalidMessage` objects in order to actually
    pass data to the DLQ.

    If a produce policy is configured on the relevant DLQ, a
    message in the form returned by `to_dict()` will be produced
    via the policy.
    """

    @abstractmethod
    def to_dict(self) -> Mapping[str, JSONSerializable]:
        raise NotImplementedError

    def _deserialize_payload(self, payload: SerializedPayload) -> str:
        if isinstance(payload, bytes):
            return self._deserialize_bytes(payload)
        return payload

    def _deserialize_bytes(self, value: bytes) -> str:
        try:
            decoded = value.decode("utf-8")
        except UnicodeDecodeError:
            decoded = "(base64) " + base64.b64encode(value).decode("utf-8")
        return decoded


@dataclass(frozen=True)
class InvalidRawMessage(InvalidMessage):
    """
    A dataclass to generally represent any kind of bad message.
    A `reason` can be provided for debugging purposes.
    """

    payload: SerializedPayload
    reason: Optional[str] = None

    def to_dict(self) -> Mapping[str, JSONSerializable]:
        return {"payload": super()._deserialize_payload(self.payload)}


@dataclass(frozen=True)
class InvalidKafkaMessage(InvalidMessage):
    """
    A dataclass to generally represent a bad Kafka message.
    A `reason` can be provided for debugging purposes.
    """

    payload: SerializedPayload
    timestamp: datetime
    topic: str
    consumer_group: str
    partition: int
    offset: int
    headers: Headers
    key: Optional[bytes] = None
    reason: Optional[str] = None

    def to_dict(self) -> Mapping[str, JSONSerializable]:
        decoded_key: Optional[str] = None
        if self.key is not None:
            decoded_key = super()._deserialize_bytes(self.key)
        return {
            "payload": super()._deserialize_payload(self.payload),
            "timestamp": self.timestamp,
            "topic": self.topic,
            "consumer_group": self.consumer_group,
            "partition": self.partition,
            "offset": self.offset,
            "headers": self.__deserialize_headers(),
            "key": decoded_key,
            "reason": self.reason,
        }

    def __deserialize_headers(self) -> DeserializedHeaders:
        return [(key, self._deserialize_bytes(value)) for (key, value) in self.headers]
>>>>>>> 4c1c5723


class InvalidMessages(Exception):
    """
    An exception to be thrown to pass bad messages to the DLQ
    so they are handled correctly.
    """

<<<<<<< HEAD
    def __init__(self, messages: Sequence[InvalidMessage]):
=======
    def __init__(
        self,
        messages: Sequence[InvalidMessage],
    ):
>>>>>>> 4c1c5723
        self.messages = messages


class DeadLetterQueuePolicy(ABC):
    """
    A DLQ Policy defines how to handle invalid messages.
    """

    @abstractmethod
    def handle_invalid_messages(self, e: InvalidMessages) -> None:
        """
        Decide what to do with invalid messages.
        """
        pass<|MERGE_RESOLUTION|>--- conflicted
+++ resolved
@@ -2,21 +2,6 @@
 from abc import ABC, abstractmethod
 from dataclasses import dataclass
 from datetime import datetime
-<<<<<<< HEAD
-from typing import Optional, Sequence, Union
-
-Serializable = Union[str, bytes]
-
-
-@dataclass(frozen=True)
-class InvalidMessage:
-    payload: Serializable
-    timestamp: datetime
-    reason: Optional[str] = None
-    consumer_group: Optional[str] = None
-    partition: Optional[int] = None
-    offset: Optional[int] = None
-=======
 from typing import Mapping, Optional, Sequence, Tuple, Union
 
 from arroyo.backends.kafka.consumer import Headers
@@ -105,7 +90,6 @@
 
     def __deserialize_headers(self) -> DeserializedHeaders:
         return [(key, self._deserialize_bytes(value)) for (key, value) in self.headers]
->>>>>>> 4c1c5723
 
 
 class InvalidMessages(Exception):
@@ -114,14 +98,7 @@
     so they are handled correctly.
     """
 
-<<<<<<< HEAD
     def __init__(self, messages: Sequence[InvalidMessage]):
-=======
-    def __init__(
-        self,
-        messages: Sequence[InvalidMessage],
-    ):
->>>>>>> 4c1c5723
         self.messages = messages
 
 
