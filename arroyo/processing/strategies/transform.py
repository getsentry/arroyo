from arroyo.processing.strategies.run_task import (
    MessageBatch,
    RunTask,
    RunTaskWithMultiprocessing,
    ValueTooLarge,
)
from arroyo.processing.strategies.run_task import (
    parallel_run_task_worker_apply as parallel_transform_worker_apply,
)
from arroyo.types import TPayload


<<<<<<< HEAD
class TransformStep(ProcessingStep[TPayload], Generic[TPayload, TTransformed]):
=======
class TransformStep(RunTask[TPayload]):
>>>>>>> 49c3d6fc
    """
    Transforms a message and submits the transformed value to the next
    processing step.

    This is now an alias for RunTask, which explicitly allows side effects.
    Kept for backwards compatibility.
    """

    pass


class ParallelTransformStep(RunTaskWithMultiprocessing[TPayload]):
    """
    Transforms a message in parallel and submits the transformed value to
    the next processing step.

    This is now an alias for RunTaskWithMultiprocessing , which explicitly
    allows side effects. Kept for backwards compatibility.
    """


__all__ = [
    "TransformStep",
    "ParallelTransformStep",
    "MessageBatch",
    "ValueTooLarge",
    "parallel_transform_worker_apply",
]<|MERGE_RESOLUTION|>--- conflicted
+++ resolved
@@ -10,11 +10,7 @@
 from arroyo.types import TPayload
 
 
-<<<<<<< HEAD
-class TransformStep(ProcessingStep[TPayload], Generic[TPayload, TTransformed]):
-=======
 class TransformStep(RunTask[TPayload]):
->>>>>>> 49c3d6fc
     """
     Transforms a message and submits the transformed value to the next
     processing step.
