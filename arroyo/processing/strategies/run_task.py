--- conflicted
+++ resolved
@@ -13,7 +13,6 @@
 TResult = TypeVar("TResult")
 
 
-<<<<<<< HEAD
 class RunTask(ProcessingStrategy[TPayload]):
     """
     Basic strategy to run a custom processing function on a message.
@@ -28,14 +27,9 @@
         self.__next_step = next_step
 
     def submit(self, message: Message[TPayload]) -> None:
-        self.__next_step.submit(
-            Message(
-                message.partition,
-                message.offset,
-                self.__function(message),
-                message.timestamp,
-            )
-        )
+        result = self.__function(message)
+        value = message.value.replace(result)
+        self.__next_step.submit(Message(value))
 
     def poll(self) -> None:
         self.__next_step.poll()
@@ -50,10 +44,7 @@
         self.__next_step.terminate()
 
 
-class RunTaskInThreads(ProcessingStrategy[TPayload]):
-=======
 class RunTaskInThreads(ProcessingStrategy[TPayload], Generic[TPayload, TResult]):
->>>>>>> fce2952f
     """
     This strategy can be used to run IO-bound tasks in parallel.
 
