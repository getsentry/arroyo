import logging
import multiprocessing
import pickle
import signal
import time
from collections import deque
from concurrent.futures import Future, ThreadPoolExecutor
from dataclasses import dataclass
from functools import partial
from multiprocessing.managers import SharedMemoryManager
from multiprocessing.pool import AsyncResult, Pool
from multiprocessing.shared_memory import SharedMemory
from pickle import PickleBuffer
from typing import (
    Any,
    Callable,
    Deque,
    Generic,
    Iterator,
    MutableSequence,
    Optional,
    Sequence,
    Tuple,
    TypeVar,
    Union,
    cast,
)

from arroyo.processing.strategies.abstract import MessageRejected, ProcessingStrategy
from arroyo.processing.strategies.dead_letter_queue.invalid_messages import (
    InvalidMessage,
    InvalidMessages,
)
from arroyo.types import FilteredPayload, Message, TStrategyPayload
from arroyo.utils.metrics import Gauge, get_metrics

logger = logging.getLogger(__name__)

TResult = TypeVar("TResult")

LOG_THRESHOLD_TIME = 20  # In seconds


class RunTask(
    ProcessingStrategy[Union[FilteredPayload, TStrategyPayload]],
    Generic[TStrategyPayload, TResult],
):
    """
    Basic strategy to run a custom processing function on a message.
    """

    def __init__(
        self,
        function: Callable[[Message[TStrategyPayload]], TResult],
        next_step: ProcessingStrategy[Union[FilteredPayload, TResult]],
    ) -> None:
        self.__function = function
        self.__next_step = next_step

    def submit(
        self, message: Message[Union[FilteredPayload, TStrategyPayload]]
    ) -> None:
        if isinstance(message.payload, FilteredPayload):
            self.__next_step.submit(cast(Message[TResult], message))
        else:
            result = self.__function(cast(Message[TStrategyPayload], message))
            value = message.value.replace(result)
            self.__next_step.submit(Message(value))

    def poll(self) -> None:
        self.__next_step.poll()

    def join(self, timeout: Optional[float] = None) -> None:
        self.__next_step.join(timeout)

    def close(self) -> None:
        self.__next_step.close()

    def terminate(self) -> None:
        self.__next_step.terminate()


class RunTaskInThreads(
    ProcessingStrategy[Union[FilteredPayload, TStrategyPayload]],
    Generic[TStrategyPayload, TResult],
):
    """
    This strategy can be used to run IO-bound tasks in parallel.

    The user specifies a processing function (a callable that takes a message). For each message received
    in the submit method, it runs that processing function. Once completed, the message is submitted
    to the next step (with the payload containing the result of the processing function).

    Since the processing function will be run in threads, avoid using objects which can be modified
    by different threads or protect it using locks.

    If there are too many pending futures, we MessageRejected will be raised to notify the stream processor
    to slow down.

    On poll we check for completion of futures. If processing is done, we submit to the next step.
    If an error occured the original exception will be raised.
    """

    def __init__(
        self,
        processing_function: Callable[[Message[TStrategyPayload]], TResult],
        concurrency: int,
        max_pending_futures: int,
        next_step: ProcessingStrategy[Union[FilteredPayload, TResult]],
    ) -> None:
        self.__executor = ThreadPoolExecutor(max_workers=concurrency)
        self.__function = processing_function
        self.__queue: Deque[
            Tuple[
                Message[Union[FilteredPayload, TStrategyPayload]],
                Optional[Future[TResult]],
            ]
        ] = deque()
        self.__max_pending_futures = max_pending_futures
        self.__next_step = next_step
        self.__closed = False

    def submit(
        self, message: Message[Union[FilteredPayload, TStrategyPayload]]
    ) -> None:
        assert not self.__closed
        # The list of pending futures is too long, tell the stream processor to slow down
        if len(self.__queue) > self.__max_pending_futures:
            raise MessageRejected

        future: Optional[Future[TResult]]
        if not isinstance(message.payload, FilteredPayload):
            future = self.__executor.submit(
                self.__function, cast(Message[TStrategyPayload], message)
            )
        else:
            future = None

        self.__queue.append((message, future))

    def poll(self) -> None:
        while self.__queue:
            message, future = self.__queue[0]
            next_message: Message[TResult]

            if future is not None:
                if not future.done():
                    break

                # Will raise if the future errored
                result = future.result()
                payload = message.value.replace(result)
                next_message = Message(payload)
            else:
                # The message is filtered, and therefore the payload is
                # FilteredPayload
                next_message = cast(Message[TResult], message)

            self.__queue.popleft()
            self.__next_step.poll()
            self.__next_step.submit(next_message)

    def join(self, timeout: Optional[float] = None) -> None:
        start = time.time()

        while self.__queue:
            remaining = timeout - (time.time() - start) if timeout is not None else None
            if remaining is not None and remaining <= 0:
                logger.warning(f"Timed out with {len(self.__queue)} futures in queue")
                break

            message, future = self.__queue.popleft()
            next_message: Message[TResult]

            if future is not None:
                if not future.done():
                    break

                # Will raise if the future errored
                result = future.result()
                payload = message.value.replace(result)
                next_message = Message(payload)
            else:
                # The message is filtered, and therefore the payload is
                # FilteredPayload
                next_message = cast(Message[TResult], message)

            self.__next_step.poll()
            self.__next_step.submit(next_message)

        self.__executor.shutdown()
        self.__next_step.join(timeout)

    def close(self) -> None:
        self.__closed = True
        self.__next_step.close()

    def terminate(self) -> None:
        self.__closed = True
        self.__executor.shutdown()
        self.__next_step.terminate()


class ChildProcessTerminated(RuntimeError):
    pass


# A serialized message is composed of a pickled ``Message`` instance (bytes)
# and a sequence of ``(offset, length)`` that referenced locations in a shared
# memory block for out of band buffer transfer.
SerializedMessage = Tuple[bytes, Sequence[Tuple[int, int]]]


class ValueTooLarge(ValueError):
    """
    Raised when a value is too large to be written to a shared memory block.
    """


class MessageBatch(Generic[TStrategyPayload]):
    """
    Contains a sequence of ``Message`` instances that are intended to be
    shared across processes.
    """

    def __init__(self, block: SharedMemory) -> None:
        self.block = block
        self.__items: MutableSequence[SerializedMessage] = []
        self.__offset = 0

    def __repr__(self) -> str:
        return f"<{type(self).__name__}: {len(self)} items, {self.__offset} bytes>"

    def __len__(self) -> int:
        return len(self.__items)

    def get_content_size(self) -> int:
        return self.__offset

    def __getitem__(self, index: int) -> Message[TStrategyPayload]:
        """
        Get a message in this batch by its index.

        The message returned by this method is effectively a copy of the
        original message within this batch, and may be safely passed
        around without requiring any special accomodation to keep the shared
        block open or free from conflicting updates.
        """
        data, buffers = self.__items[index]
        # The buffers read from the shared memory block are converted to
        # ``bytes`` rather than being forwarded as ``memoryview`` for two
        # reasons. First, true buffer support protocol is still pretty rare (at
        # writing, it is not supported by either standard library ``json`` or
        # ``rapidjson``, nor by the Confluent Kafka producer), so we'd be
        # copying these values at a later stage anyway. Second, copying these
        # values from the shared memory block (rather than referencing location
        # within it) means that we do not have to ensure that the shared memory
        # block is not recycled during the life of one of these ``Message``
        # instances. If the shared memory block was reused for a different
        # batch while one of the ``Message`` instances returned by this method
        # was still "alive" in a different part of the processing pipeline, the
        # contents of the message would be liable to be corrupted (at best --
        # possibly causing a data leak/security issue at worst.)
        return cast(
            Message[TStrategyPayload],
            pickle.loads(
                data,
                buffers=[
                    self.block.buf[offset : offset + length].tobytes()
                    for offset, length in buffers
                ],
            ),
        )

    def __iter__(self) -> Iterator[Message[TStrategyPayload]]:
        """
        Iterate through the messages contained in this batch.

        See ``__getitem__`` for more details about the ``Message`` instances
        yielded by the iterator returned by this method.
        """
        for i in range(len(self.__items)):
            yield self[i]

    def append(self, message: Message[TStrategyPayload]) -> None:
        """
        Add a message to this batch.

        Internally, this serializes the message using ``pickle`` (effectively
        creating a copy of the input), writing any data that supports
        out-of-band buffer transfer via the ``PickleBuffer`` interface to the
        shared memory block associated with this batch. If there is not
        enough space in the shared memory block to write all buffers to be
        transferred out-of-band, this method will raise a ``ValueTooLarge``
        error.
        """
        buffers: MutableSequence[Tuple[int, int]] = []

        def buffer_callback(buffer: PickleBuffer) -> None:
            value = buffer.raw()
            offset = self.__offset
            length = len(value)
            if offset + length > self.block.size:
                raise ValueTooLarge(
                    f"value exceeds available space in block, {length} "
                    f"bytes needed but {self.block.size - offset} bytes free"
                )
            self.block.buf[offset : offset + length] = value
            self.__offset += length
            buffers.append((offset, length))

        data = pickle.dumps(message, protocol=5, buffer_callback=buffer_callback)

        self.__items.append((data, buffers))


class BatchBuilder(Generic[TStrategyPayload]):
    def __init__(
        self,
        batch: MessageBatch[TStrategyPayload],
        max_batch_size: int,
        max_batch_time: float,
    ) -> None:
        self.__batch = batch
        self.__max_batch_size = max_batch_size
        self.__deadline = time.time() + max_batch_time

    def __len__(self) -> int:
        return len(self.__batch)

    def append(self, message: Message[TStrategyPayload]) -> None:
        self.__batch.append(message)

    def ready(self) -> bool:
        if len(self.__batch) >= self.__max_batch_size:
            return True
        elif time.time() >= self.__deadline:
            return True
        else:
            return False

    def build(self) -> MessageBatch[TStrategyPayload]:
        return self.__batch


def parallel_worker_initializer(
    custom_initialize_func: Optional[Callable[[], None]] = None
) -> None:
    # Worker process should ignore ``SIGINT`` so that processing is not
    # interrupted by ``KeyboardInterrupt`` during graceful shutdown.
    signal.signal(signal.SIGINT, signal.SIG_IGN)

    if custom_initialize_func is not None:
        custom_initialize_func()


@dataclass
class ParallelRunTaskResult(Generic[TResult]):
    """
    Results of applying the run task function to a batch
    of messages in parallel.
    """

    next_index_to_process: int
    valid_messages_transformed: MessageBatch[TResult]
    invalid_messages: MutableSequence[InvalidMessage]


def parallel_run_task_worker_apply(
    function: Callable[[Message[TStrategyPayload]], TResult],
    input_batch: MessageBatch[TStrategyPayload],
    output_block: SharedMemory,
    start_index: int = 0,
) -> ParallelRunTaskResult[TResult]:

    valid_messages_transformed: MessageBatch[TResult] = MessageBatch(output_block)
    invalid_messages: MutableSequence[InvalidMessage] = []

    next_index_to_process = start_index
    while next_index_to_process < len(input_batch):
        message = input_batch[next_index_to_process]

        # Theory: Doing this check in the subprocess is cheaper because we
        # shouldn't get a high volume of FilteredPayloads on average.
        if isinstance(message.value.payload, FilteredPayload):
            valid_messages_transformed.append(cast(Message[TResult], message))
            next_index_to_process += 1
            continue

        try:
            result = function(message)
        except InvalidMessages as e:
            invalid_messages += e.messages
            next_index_to_process += 1
            continue
        except Exception:
            # The remote traceback thrown when retrieving the result from the
            # pool omits a lot of useful data (and usually includes a
            # truncated traceback), logging it here allows us to get this
            # information at the expense of sending duplicate events to Sentry
            # (one from the child and one from the parent.)
            logger.warning(
                "Caught exception while applying %r to %r!",
                function,
                message,
                exc_info=True,
            )
            raise

        try:
            payload = message.value.replace(result)
            valid_messages_transformed.append(Message(payload))
        except ValueTooLarge:
            # If the output batch cannot accept the transformed message when
            # the batch is empty, we'll never be able to write it and should
            # error instead of retrying. Otherwise, we need to return the
            # values we've already accumulated and continue processing later.
            if len(valid_messages_transformed) == 0:
                raise
            else:
                break
        else:
            next_index_to_process += 1
    return ParallelRunTaskResult(
        next_index_to_process, valid_messages_transformed, invalid_messages
    )


class RunTaskWithMultiprocessing(
<<<<<<< HEAD
    ProcessingStep[Union[FilteredPayload, TStrategyPayload]],
    Generic[TStrategyPayload, TResult],
):
    def __init__(
        self,
        function: Callable[[Message[TStrategyPayload]], TResult],
        next_step: ProcessingStep[TResult],
=======
    ProcessingStrategy[TPayload], Generic[TPayload, TResult]
):
    def __init__(
        self,
        function: Callable[[Message[TPayload]], TResult],
        next_step: ProcessingStrategy[TResult],
>>>>>>> 9757c3d0
        num_processes: int,
        max_batch_size: int,
        max_batch_time: float,
        input_block_size: int,
        output_block_size: int,
        initializer: Optional[Callable[[], None]] = None,
    ) -> None:
        self.__transform_function = function
        self.__next_step = next_step
        self.__max_batch_size = max_batch_size
        self.__max_batch_time = max_batch_time

        self.__shared_memory_manager = SharedMemoryManager()
        self.__shared_memory_manager.start()

        self.__pool = Pool(
            num_processes,
            initializer=partial(parallel_worker_initializer, initializer),
            context=multiprocessing.get_context("spawn"),
        )

        self.__input_blocks = [
            self.__shared_memory_manager.SharedMemory(input_block_size)
            for _ in range(num_processes)
        ]

        self.__output_blocks = [
            self.__shared_memory_manager.SharedMemory(output_block_size)
            for _ in range(num_processes)
        ]

        self.__batch_builder: Optional[
            BatchBuilder[Union[FilteredPayload, TStrategyPayload]]
        ] = None

        self.__processes: Deque[
            Tuple[
                MessageBatch[TStrategyPayload],
                AsyncResult[ParallelRunTaskResult[TResult]],
                MutableSequence[InvalidMessage],
            ]
        ] = deque()

        self.__metrics = get_metrics()
        self.__batches_in_progress = Gauge(self.__metrics, "batches_in_progress")
        self.__pool_waiting_time: Optional[float] = None
        self.__metrics.gauge("transform.processes", num_processes)

        self.__closed = False

        def handle_sigchld(signum: int, frame: Any) -> None:
            # Terminates the consumer if any child process of the
            # consumer is terminated.
            # This is meant to detect the unexpected termination of
            # multiprocessor pool workers.
            if not self.__closed:
                self.__metrics.increment("sigchld.detected")
                raise ChildProcessTerminated()

        signal.signal(signal.SIGCHLD, handle_sigchld)

    def __submit_batch(self) -> None:
        assert self.__batch_builder is not None
        batch = self.__batch_builder.build()
        logger.debug("Submitting %r to %r...", batch, self.__pool)
        self.__processes.append(
            (
                batch,
                self.__pool.apply_async(
                    parallel_run_task_worker_apply,
                    (self.__transform_function, batch, self.__output_blocks.pop()),
                ),
                [],
            )
        )
        self.__batches_in_progress.increment()
        self.__metrics.timing("batch.size.msg", len(batch))
        self.__metrics.timing("batch.size.bytes", batch.get_content_size())
        self.__batch_builder = None

    def __check_for_results(self, timeout: Optional[float] = None) -> None:
        input_batch, async_result, partial_invalid_messages = self.__processes[0]

        # If this call is being made in a context where it is intended to be
        # nonblocking, checking if the result is ready (rather than trying to
        # retrieve the result itself) avoids costly synchronization.
        if timeout == 0 and not async_result.ready():
            # ``multiprocessing.TimeoutError`` (rather than builtin
            # ``TimeoutError``) maintains consistency with ``AsyncResult.get``.
            raise multiprocessing.TimeoutError()

        result = async_result.get(timeout=timeout)
        partial_invalid_messages += result.invalid_messages

        for idx, message in enumerate(result.valid_messages_transformed):
            try:
                self.__next_step.poll()
                self.__next_step.submit(message)
            except InvalidMessages as e:
                partial_invalid_messages += e.messages
            except MessageRejected:
                result.next_index_to_process = idx

        if result.next_index_to_process != len(input_batch):
            logger.warning(
                "Received incomplete batch (%0.2f%% complete), resubmitting...",
                result.next_index_to_process / len(input_batch) * 100,
            )
            # TODO: This reserializes all the ``SerializedMessage`` data prior
            # to the processed index even though the values at those indices
            # will never be unpacked. It probably makes sense to remove that
            # data from the batch to avoid unnecessary serialization overhead.
            self.__processes[0] = (
                input_batch,
                self.__pool.apply_async(
                    parallel_run_task_worker_apply,
                    (
                        self.__transform_function,
                        input_batch,
                        result.valid_messages_transformed.block,
                        result.next_index_to_process,
                    ),
                ),
                partial_invalid_messages,
            )
            return

        logger.debug("Completed %r, reclaiming blocks...", input_batch)
        self.__input_blocks.append(input_batch.block)
        self.__output_blocks.append(result.valid_messages_transformed.block)
        self.__batches_in_progress.decrement()

        del self.__processes[0]
        if partial_invalid_messages:
            raise InvalidMessages(partial_invalid_messages)

    def poll(self) -> None:
        self.__next_step.poll()

        while self.__processes:
            try:
                self.__check_for_results(timeout=0)
            except multiprocessing.TimeoutError:
                if self.__pool_waiting_time is None:
                    self.__pool_waiting_time = time.time()
                else:
                    current_time = time.time()
                    if current_time - self.__pool_waiting_time > LOG_THRESHOLD_TIME:
                        logger.warning(
                            "Waited on the process pool longer than %d seconds. Waiting for %d results. Pool: %r",
                            LOG_THRESHOLD_TIME,
                            len(self.__processes),
                            self.__pool,
                        )
                        self.__pool_waiting_time = current_time
                break
            else:
                self.__pool_waiting_time = None

        if self.__batch_builder is not None and self.__batch_builder.ready():
            self.__submit_batch()

    def __reset_batch_builder(self) -> None:
        try:
            input_block = self.__input_blocks.pop()
        except IndexError as e:
            raise MessageRejected("no available input blocks") from e

        self.__batch_builder = BatchBuilder(
            MessageBatch(input_block),
            self.__max_batch_size,
            self.__max_batch_time,
        )

    def submit(
        self, message: Message[Union[FilteredPayload, TStrategyPayload]]
    ) -> None:
        assert not self.__closed

        if self.__batch_builder is None:
            self.__reset_batch_builder()
            assert self.__batch_builder is not None

        try:
            self.__batch_builder.append(message)
        except ValueTooLarge as e:
            logger.debug("Caught %r, closing batch and retrying...", e)
            self.__submit_batch()

            # This may raise ``MessageRejected`` (if all of the shared memory
            # is in use) and create backpressure.
            self.__reset_batch_builder()
            assert self.__batch_builder is not None

            # If this raises ``ValueTooLarge``, that means that the input block
            # size is too small (smaller than the Kafka payload limit without
            # compression.)
            self.__batch_builder.append(message)

    def close(self) -> None:
        self.__closed = True

        if self.__batch_builder is not None and len(self.__batch_builder) > 0:
            self.__submit_batch()

    def terminate(self) -> None:
        self.__closed = True

        logger.info("Terminating %r...", self.__pool)
        self.__pool.terminate()

        logger.info("Shutting down %r...", self.__shared_memory_manager)
        self.__shared_memory_manager.shutdown()

        logger.info("Terminating %r...", self.__next_step)
        self.__next_step.terminate()

    def join(self, timeout: Optional[float] = None) -> None:
        deadline = time.time() + timeout if timeout is not None else None

        logger.debug("Waiting for %s batches...", len(self.__processes))

        invalid_messages: MutableSequence[InvalidMessage] = []

        while self.__processes:
            try:
                self.__check_for_results(
                    timeout=max(deadline - time.time(), 0)
                    if deadline is not None
                    else None
                )
            except InvalidMessages as e:
                invalid_messages += e.messages

        self.__pool.close()

        logger.debug("Waiting for %s...", self.__pool)
        # ``Pool.join`` doesn't accept a timeout (?!) but this really shouldn't
        # block for any significant amount of time unless something really went
        # wrong (i.e. we lost track of a task)
        self.__pool.join()

        self.__shared_memory_manager.shutdown()

        self.__next_step.close()
        try:
            self.__next_step.join(
                timeout=max(deadline - time.time(), 0) if deadline is not None else None
            )
        except InvalidMessages as e:
            invalid_messages += e.messages

        if invalid_messages:
            raise InvalidMessages(invalid_messages)<|MERGE_RESOLUTION|>--- conflicted
+++ resolved
@@ -427,22 +427,13 @@
 
 
 class RunTaskWithMultiprocessing(
-<<<<<<< HEAD
-    ProcessingStep[Union[FilteredPayload, TStrategyPayload]],
+    ProcessingStrategy[Union[FilteredPayload, TStrategyPayload]],
     Generic[TStrategyPayload, TResult],
 ):
     def __init__(
         self,
         function: Callable[[Message[TStrategyPayload]], TResult],
-        next_step: ProcessingStep[TResult],
-=======
-    ProcessingStrategy[TPayload], Generic[TPayload, TResult]
-):
-    def __init__(
-        self,
-        function: Callable[[Message[TPayload]], TResult],
         next_step: ProcessingStrategy[TResult],
->>>>>>> 9757c3d0
         num_processes: int,
         max_batch_size: int,
         max_batch_time: float,
