import logging
import time
from collections import deque
from concurrent.futures import Future, ThreadPoolExecutor
from typing import Callable, Deque, Generic, Optional, Tuple, TypeVar

from arroyo.processing.strategies.abstract import MessageRejected, ProcessingStrategy
from arroyo.types import Message

logger = logging.getLogger(__name__)

TPayload = TypeVar("TPayload")
TResult = TypeVar("TResult")


<<<<<<< HEAD
import logging
import multiprocessing
import pickle
import signal
from dataclasses import dataclass
from functools import partial
from multiprocessing.managers import SharedMemoryManager
from multiprocessing.pool import AsyncResult, Pool
from multiprocessing.shared_memory import SharedMemory
from pickle import PickleBuffer
from typing import Any, Iterator, MutableSequence, Sequence, TypeVar

from arroyo.processing.strategies.abstract import ProcessingStrategy as ProcessingStep
from arroyo.processing.strategies.dead_letter_queue.invalid_messages import (
    InvalidMessage,
    InvalidMessages,
)
from arroyo.utils.metrics import Gauge, get_metrics

logger = logging.getLogger(__name__)

LOG_THRESHOLD_TIME = 20  # In seconds


=======
>>>>>>> 34667c7d
class RunTask(ProcessingStrategy[TPayload]):
    """
    Basic strategy to run a custom processing function on a message.
    """

    def __init__(
        self,
        function: Callable[[Message[TPayload]], TResult],
        next_step: ProcessingStrategy[TResult],
    ) -> None:
        self.__function = function
        self.__next_step = next_step

    def submit(self, message: Message[TPayload]) -> None:
        result = self.__function(message)
        value = message.value.replace(result)
        self.__next_step.submit(Message(value))

    def poll(self) -> None:
        self.__next_step.poll()

    def join(self, timeout: Optional[float] = None) -> None:
        self.__next_step.join(timeout)

    def close(self) -> None:
        self.__next_step.close()

    def terminate(self) -> None:
        self.__next_step.terminate()


class RunTaskInThreads(ProcessingStrategy[TPayload], Generic[TPayload, TResult]):
    """
    This strategy can be used to run IO-bound tasks in parallel.

    The user specifies a processing function (a callable that takes a message). For each message received
    in the submit method, it runs that processing function. Once completed, the message is submitted
    to the next step (with the payload containing the result of the processing function).

    Since the processing function will be run in threads, avoid using objects which can be modified
    by different threads or protect it using locks.

    If there are too many pending futures, we MessageRejected will be raised to notify the stream processor
    to slow down.

    On poll we check for completion of futures. If processing is done, we submit to the next step.
    If an error occured the original exception will be raised.

    Caution: MessageRejected is not properly handled by the RunTaskWithMultiprocessing/ParallelTransform step.
    Exercise caution if chaining this step anywhere after multiprocessing / parallel transform.
    """

    def __init__(
        self,
        processing_function: Callable[[Message[TPayload]], TResult],
        concurrency: int,
        max_pending_futures: int,
        next_step: ProcessingStrategy[TResult],
    ) -> None:
        self.__executor = ThreadPoolExecutor(max_workers=concurrency)
        self.__function = processing_function
        self.__queue: Deque[Tuple[Message[TPayload], Future[TResult]]] = deque()
        self.__max_pending_futures = max_pending_futures
        self.__next_step = next_step
        self.__closed = False

    def submit(self, message: Message[TPayload]) -> None:
        assert not self.__closed
        # The list of pending futures is too long, tell the stream processor to slow down
        if len(self.__queue) > self.__max_pending_futures:
            raise MessageRejected

        self.__queue.append(
            (
                message,
                self.__executor.submit(self.__function, message),
            )
        )

    def poll(self) -> None:
        while self.__queue:
            message, future = self.__queue[0]

            if not future.done():
                break

            # Will raise if the future errored
            result = future.result()

            self.__queue.popleft()

            payload = message.value.replace(result)

            next_message = Message(payload)

            self.__next_step.poll()
            self.__next_step.submit(next_message)

    def join(self, timeout: Optional[float] = None) -> None:
        start = time.time()

        while self.__queue:
            remaining = timeout - (time.time() - start) if timeout is not None else None
            if remaining is not None and remaining <= 0:
                logger.warning(f"Timed out with {len(self.__queue)} futures in queue")
                break

            message, future = self.__queue.popleft()

            result = future.result(remaining)

            payload = message.value.replace(result)

            next_message = Message(payload)
            self.__next_step.poll()
            self.__next_step.submit(next_message)

        self.__executor.shutdown()
        self.__next_step.join(timeout)

    def close(self) -> None:
        self.__closed = True
        self.__next_step.close()

    def terminate(self) -> None:
        self.__closed = True
        self.__executor.shutdown()
        self.__next_step.terminate()


class ChildProcessTerminated(RuntimeError):
    pass


# A serialized message is composed of a pickled ``Message`` instance (bytes)
# and a sequence of ``(offset, length)`` that referenced locations in a shared
# memory block for out of band buffer transfer.
SerializedMessage = Tuple[bytes, Sequence[Tuple[int, int]]]


class ValueTooLarge(ValueError):
    """
    Raised when a value is too large to be written to a shared memory block.
    """


class MessageBatch(Generic[TPayload]):
    """
    Contains a sequence of ``Message`` instances that are intended to be
    shared across processes.
    """

    def __init__(self, block: SharedMemory) -> None:
        self.block = block
        self.__items: MutableSequence[SerializedMessage] = []
        self.__offset = 0

    def __repr__(self) -> str:
        return f"<{type(self).__name__}: {len(self)} items, {self.__offset} bytes>"

    def __len__(self) -> int:
        return len(self.__items)

    def get_content_size(self) -> int:
        return self.__offset

    def __getitem__(self, index: int) -> Any:
        """
        Get a message in this batch by its index.

        The message returned by this method is effectively a copy of the
        original message within this batch, and may be safely passed
        around without requiring any special accomodation to keep the shared
        block open or free from conflicting updates.
        """
        data, buffers = self.__items[index]
        # The buffers read from the shared memory block are converted to
        # ``bytes`` rather than being forwarded as ``memoryview`` for two
        # reasons. First, true buffer support protocol is still pretty rare (at
        # writing, it is not supported by either standard library ``json`` or
        # ``rapidjson``, nor by the Confluent Kafka producer), so we'd be
        # copying these values at a later stage anyway. Second, copying these
        # values from the shared memory block (rather than referencing location
        # within it) means that we do not have to ensure that the shared memory
        # block is not recycled during the life of one of these ``Message``
        # instances. If the shared memory block was reused for a different
        # batch while one of the ``Message`` instances returned by this method
        # was still "alive" in a different part of the processing pipeline, the
        # contents of the message would be liable to be corrupted (at best --
        # possibly causing a data leak/security issue at worst.)
        return pickle.loads(
            data,
            buffers=[
                self.block.buf[offset : offset + length].tobytes()
                for offset, length in buffers
            ],
        )

    def __iter__(self) -> Iterator[Message[TPayload]]:
        """
        Iterate through the messages contained in this batch.

        See ``__getitem__`` for more details about the ``Message`` instances
        yielded by the iterator returned by this method.
        """
        for i in range(len(self.__items)):
            yield self[i]

    def append(self, message: Message[TPayload]) -> None:
        """
        Add a message to this batch.

        Internally, this serializes the message using ``pickle`` (effectively
        creating a copy of the input), writing any data that supports
        out-of-band buffer transfer via the ``PickleBuffer`` interface to the
        shared memory block associated with this batch. If there is not
        enough space in the shared memory block to write all buffers to be
        transferred out-of-band, this method will raise a ``ValueTooLarge``
        error.
        """
        buffers: MutableSequence[Tuple[int, int]] = []

        def buffer_callback(buffer: PickleBuffer) -> None:
            value = buffer.raw()
            offset = self.__offset
            length = len(value)
            if offset + length > self.block.size:
                raise ValueTooLarge(
                    f"value exceeds available space in block, {length} "
                    f"bytes needed but {self.block.size - offset} bytes free"
                )
            self.block.buf[offset : offset + length] = value
            self.__offset += length
            buffers.append((offset, length))

        data = pickle.dumps(message, protocol=5, buffer_callback=buffer_callback)

        self.__items.append((data, buffers))


class BatchBuilder(Generic[TPayload]):
    def __init__(
        self, batch: MessageBatch[TPayload], max_batch_size: int, max_batch_time: float
    ) -> None:
        self.__batch = batch
        self.__max_batch_size = max_batch_size
        self.__deadline = time.time() + max_batch_time

    def __len__(self) -> int:
        return len(self.__batch)

    def append(self, message: Message[TPayload]) -> None:
        self.__batch.append(message)

    def ready(self) -> bool:
        if len(self.__batch) >= self.__max_batch_size:
            return True
        elif time.time() >= self.__deadline:
            return True
        else:
            return False

    def build(self) -> MessageBatch[TPayload]:
        return self.__batch


def parallel_worker_initializer(
    custom_initialize_func: Optional[Callable[[], None]] = None
) -> None:
    # Worker process should ignore ``SIGINT`` so that processing is not
    # interrupted by ``KeyboardInterrupt`` during graceful shutdown.
    signal.signal(signal.SIGINT, signal.SIG_IGN)

    if custom_initialize_func is not None:
        custom_initialize_func()


@dataclass
class ParallelRunTaskResult(Generic[TResult]):
    """
    Results of applying the run task function to a batch
    of messages in parallel.
    """

    next_index_to_process: int
    valid_messages_transformed: MessageBatch[TResult]
    invalid_messages: MutableSequence[InvalidMessage]


def parallel_run_task_worker_apply(
    function: Callable[[Message[TPayload]], TResult],
    input_batch: MessageBatch[TPayload],
    output_block: SharedMemory,
    start_index: int = 0,
) -> ParallelRunTaskResult[TResult]:

    valid_messages_transformed: MessageBatch[TResult] = MessageBatch(output_block)
    invalid_messages: MutableSequence[InvalidMessage] = []

    next_index_to_process = start_index
    while next_index_to_process < len(input_batch):
        message = input_batch[next_index_to_process]

        try:
            result = function(message)
        except InvalidMessages as e:
            invalid_messages += e.messages
            next_index_to_process += 1
            continue
        except Exception:
            # The remote traceback thrown when retrieving the result from the
            # pool omits a lot of useful data (and usually includes a
            # truncated traceback), logging it here allows us to get this
            # information at the expense of sending duplicate events to Sentry
            # (one from the child and one from the parent.)
            logger.warning(
                "Caught exception while applying %r to %r!",
                function,
                message,
                exc_info=True,
            )
            raise

        try:
            payload = message.value.replace(result)
            valid_messages_transformed.append(Message(payload))
        except ValueTooLarge:
            # If the output batch cannot accept the transformed message when
            # the batch is empty, we'll never be able to write it and should
            # error instead of retrying. Otherwise, we need to return the
            # values we've already accumulated and continue processing later.
            if len(valid_messages_transformed) == 0:
                raise
            else:
                break
        else:
            next_index_to_process += 1
    return ParallelRunTaskResult(
        next_index_to_process, valid_messages_transformed, invalid_messages
    )


class RunTaskWithMultiprocessing(ProcessingStep[TPayload]):
    """
    Caution: MessageRejected is not properly handled by the RunTaskWithMultiprocessing step. Exercise
    caution if chaining this step before a strategy like `Produce` or `RunTaskInThreads` which
    raise MessageRejected in order to apply backpressure.
    """

    def __init__(
        self,
        function: Callable[[Message[TPayload]], TResult],
        next_step: ProcessingStep[TResult],
        num_processes: int,
        max_batch_size: int,
        max_batch_time: float,
        input_block_size: int,
        output_block_size: int,
        initializer: Optional[Callable[[], None]] = None,
    ) -> None:
        self.__transform_function = function
        self.__next_step = next_step
        self.__max_batch_size = max_batch_size
        self.__max_batch_time = max_batch_time

        self.__shared_memory_manager = SharedMemoryManager()
        self.__shared_memory_manager.start()

        self.__pool = Pool(
            num_processes,
            initializer=partial(parallel_worker_initializer, initializer),
            context=multiprocessing.get_context("spawn"),
        )

        self.__input_blocks = [
            self.__shared_memory_manager.SharedMemory(input_block_size)
            for _ in range(num_processes)
        ]

        self.__output_blocks = [
            self.__shared_memory_manager.SharedMemory(output_block_size)
            for _ in range(num_processes)
        ]

        self.__batch_builder: Optional[BatchBuilder[TPayload]] = None

        self.__processes: Deque[
            Tuple[
                MessageBatch[TPayload],
                AsyncResult[ParallelRunTaskResult[TResult]],
                MutableSequence[InvalidMessage],
            ]
        ] = deque()

        self.__metrics = get_metrics()
        self.__batches_in_progress = Gauge(self.__metrics, "batches_in_progress")
        self.__pool_waiting_time: Optional[float] = None
        self.__metrics.gauge("transform.processes", num_processes)

        self.__closed = False

        def handle_sigchld(signum: int, frame: Any) -> None:
            # Terminates the consumer if any child process of the
            # consumer is terminated.
            # This is meant to detect the unexpected termination of
            # multiprocessor pool workers.
            if not self.__closed:
                self.__metrics.increment("sigchld.detected")
                raise ChildProcessTerminated()

        signal.signal(signal.SIGCHLD, handle_sigchld)

    def __submit_batch(self) -> None:
        assert self.__batch_builder is not None
        batch = self.__batch_builder.build()
        logger.debug("Submitting %r to %r...", batch, self.__pool)
        self.__processes.append(
            (
                batch,
                self.__pool.apply_async(
                    parallel_run_task_worker_apply,
                    (self.__transform_function, batch, self.__output_blocks.pop()),
                ),
                [],
            )
        )
        self.__batches_in_progress.increment()
        self.__metrics.timing("batch.size.msg", len(batch))
        self.__metrics.timing("batch.size.bytes", batch.get_content_size())
        self.__batch_builder = None

    def __check_for_results(self, timeout: Optional[float] = None) -> None:
        input_batch, async_result, partial_invalid_messages = self.__processes[0]

        # If this call is being made in a context where it is intended to be
        # nonblocking, checking if the result is ready (rather than trying to
        # retrieve the result itself) avoids costly synchronization.
        if timeout == 0 and not async_result.ready():
            # ``multiprocessing.TimeoutError`` (rather than builtin
            # ``TimeoutError``) maintains consistency with ``AsyncResult.get``.
            raise multiprocessing.TimeoutError()

        result = async_result.get(timeout=timeout)
        partial_invalid_messages += result.invalid_messages

        # TODO: This does not handle rejections from the next step!
        for message in result.valid_messages_transformed:
            try:
                self.__next_step.poll()
                self.__next_step.submit(message)
            except InvalidMessages as e:
                partial_invalid_messages += e.messages

        if result.next_index_to_process != len(input_batch):
            logger.warning(
                "Received incomplete batch (%0.2f%% complete), resubmitting...",
                result.next_index_to_process / len(input_batch) * 100,
            )
            # TODO: This reserializes all the ``SerializedMessage`` data prior
            # to the processed index even though the values at those indices
            # will never be unpacked. It probably makes sense to remove that
            # data from the batch to avoid unnecessary serialization overhead.
            self.__processes[0] = (
                input_batch,
                self.__pool.apply_async(
                    parallel_run_task_worker_apply,
                    (
                        self.__transform_function,
                        input_batch,
                        result.valid_messages_transformed.block,
                        result.next_index_to_process,
                    ),
                ),
                partial_invalid_messages,
            )
            return

        logger.debug("Completed %r, reclaiming blocks...", input_batch)
        self.__input_blocks.append(input_batch.block)
        self.__output_blocks.append(result.valid_messages_transformed.block)
        self.__batches_in_progress.decrement()

        del self.__processes[0]
        if partial_invalid_messages:
            raise InvalidMessages(partial_invalid_messages)

    def poll(self) -> None:
        self.__next_step.poll()

        while self.__processes:
            try:
                self.__check_for_results(timeout=0)
            except multiprocessing.TimeoutError:
                if self.__pool_waiting_time is None:
                    self.__pool_waiting_time = time.time()
                else:
                    current_time = time.time()
                    if current_time - self.__pool_waiting_time > LOG_THRESHOLD_TIME:
                        logger.warning(
                            "Waited on the process pool longer than %d seconds. Waiting for %d results. Pool: %r",
                            LOG_THRESHOLD_TIME,
                            len(self.__processes),
                            self.__pool,
                        )
                        self.__pool_waiting_time = current_time
                break
            else:
                self.__pool_waiting_time = None

        if self.__batch_builder is not None and self.__batch_builder.ready():
            self.__submit_batch()

    def __reset_batch_builder(self) -> None:
        try:
            input_block = self.__input_blocks.pop()
        except IndexError as e:
            raise MessageRejected("no available input blocks") from e

        self.__batch_builder = BatchBuilder(
            MessageBatch(input_block),
            self.__max_batch_size,
            self.__max_batch_time,
        )

    def submit(self, message: Message[TPayload]) -> None:
        assert not self.__closed

        if self.__batch_builder is None:
            self.__reset_batch_builder()
            assert self.__batch_builder is not None

        try:
            self.__batch_builder.append(message)
        except ValueTooLarge as e:
            logger.debug("Caught %r, closing batch and retrying...", e)
            self.__submit_batch()

            # This may raise ``MessageRejected`` (if all of the shared memory
            # is in use) and create backpressure.
            self.__reset_batch_builder()
            assert self.__batch_builder is not None

            # If this raises ``ValueTooLarge``, that means that the input block
            # size is too small (smaller than the Kafka payload limit without
            # compression.)
            self.__batch_builder.append(message)

    def close(self) -> None:
        self.__closed = True

        if self.__batch_builder is not None and len(self.__batch_builder) > 0:
            self.__submit_batch()

    def terminate(self) -> None:
        self.__closed = True

        logger.info("Terminating %r...", self.__pool)
        self.__pool.terminate()

        logger.info("Shutting down %r...", self.__shared_memory_manager)
        self.__shared_memory_manager.shutdown()

        logger.info("Terminating %r...", self.__next_step)
        self.__next_step.terminate()

    def join(self, timeout: Optional[float] = None) -> None:
        deadline = time.time() + timeout if timeout is not None else None

        logger.debug("Waiting for %s batches...", len(self.__processes))

        invalid_messages: MutableSequence[InvalidMessage] = []

        while self.__processes:
            try:
                self.__check_for_results(
                    timeout=max(deadline - time.time(), 0)
                    if deadline is not None
                    else None
                )
            except InvalidMessages as e:
                invalid_messages += e.messages

        self.__pool.close()

        logger.debug("Waiting for %s...", self.__pool)
        # ``Pool.join`` doesn't accept a timeout (?!) but this really shouldn't
        # block for any significant amount of time unless something really went
        # wrong (i.e. we lost track of a task)
        self.__pool.join()

        self.__shared_memory_manager.shutdown()

        self.__next_step.close()
        try:
            self.__next_step.join(
                timeout=max(deadline - time.time(), 0) if deadline is not None else None
            )
        except InvalidMessages as e:
            invalid_messages += e.messages

        if invalid_messages:
            raise InvalidMessages(invalid_messages)<|MERGE_RESOLUTION|>--- conflicted
+++ resolved
@@ -1,45 +1,47 @@
-import logging
-import time
-from collections import deque
-from concurrent.futures import Future, ThreadPoolExecutor
-from typing import Callable, Deque, Generic, Optional, Tuple, TypeVar
-
-from arroyo.processing.strategies.abstract import MessageRejected, ProcessingStrategy
-from arroyo.types import Message
-
-logger = logging.getLogger(__name__)
-
-TPayload = TypeVar("TPayload")
-TResult = TypeVar("TResult")
-
-
-<<<<<<< HEAD
 import logging
 import multiprocessing
 import pickle
 import signal
+import time
+from collections import deque
+from concurrent.futures import Future, ThreadPoolExecutor
 from dataclasses import dataclass
 from functools import partial
 from multiprocessing.managers import SharedMemoryManager
 from multiprocessing.pool import AsyncResult, Pool
 from multiprocessing.shared_memory import SharedMemory
 from pickle import PickleBuffer
-from typing import Any, Iterator, MutableSequence, Sequence, TypeVar
-
+from typing import (
+    Any,
+    Callable,
+    Deque,
+    Generic,
+    Iterator,
+    MutableSequence,
+    Optional,
+    Sequence,
+    Tuple,
+    TypeVar,
+)
+
+from arroyo.processing.strategies.abstract import MessageRejected
+from arroyo.processing.strategies.abstract import ProcessingStrategy
 from arroyo.processing.strategies.abstract import ProcessingStrategy as ProcessingStep
 from arroyo.processing.strategies.dead_letter_queue.invalid_messages import (
     InvalidMessage,
     InvalidMessages,
 )
+from arroyo.types import Message
 from arroyo.utils.metrics import Gauge, get_metrics
 
 logger = logging.getLogger(__name__)
 
+TPayload = TypeVar("TPayload")
+TResult = TypeVar("TResult")
+
 LOG_THRESHOLD_TIME = 20  # In seconds
 
 
-=======
->>>>>>> 34667c7d
 class RunTask(ProcessingStrategy[TPayload]):
     """
     Basic strategy to run a custom processing function on a message.
