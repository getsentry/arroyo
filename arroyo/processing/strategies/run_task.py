--- conflicted
+++ resolved
@@ -2,15 +2,10 @@
 import time
 from collections import deque
 from concurrent.futures import Future, ThreadPoolExecutor
-<<<<<<< HEAD
-from typing import Callable, Deque, Mapping, Optional, Tuple, TypeVar
-=======
-from datetime import datetime
-from typing import Callable, Deque, Optional, Tuple, TypeVar
->>>>>>> ce7c92f7
+from typing import Callable, Deque, Generic, Optional, Tuple, TypeVar
 
 from arroyo.processing.strategies.abstract import MessageRejected, ProcessingStrategy
-from arroyo.types import Message, Partition
+from arroyo.types import BasePayload, BrokerPayload, Message, Payload
 
 logger = logging.getLogger(__name__)
 
@@ -18,7 +13,7 @@
 TResult = TypeVar("TResult")
 
 
-class RunTaskInThreads(ProcessingStrategy[TPayload]):
+class RunTaskInThreads(ProcessingStrategy[TPayload], Generic[TPayload, TResult]):
     """
     This strategy can be used to run IO-bound tasks in parallel.
 
@@ -48,13 +43,7 @@
     ) -> None:
         self.__executor = ThreadPoolExecutor(max_workers=concurrency)
         self.__function = processing_function
-<<<<<<< HEAD
-        self.__queue: Deque[
-            Tuple[Mapping[Partition, Position], Future[TOutput]]
-        ] = deque()
-=======
-        self.__queue: Deque[Tuple[Partition, int, datetime, Future[TResult]]] = deque()
->>>>>>> ce7c92f7
+        self.__queue: Deque[Tuple[Message[TPayload], Future[TResult]]] = deque()
         self.__max_pending_futures = max_pending_futures
         self.__next_step = next_step
         self.__closed = False
@@ -67,24 +56,14 @@
 
         self.__queue.append(
             (
-<<<<<<< HEAD
-                message.committable,
-=======
-                message.partition,
-                message.offset,
-                message.timestamp,
->>>>>>> ce7c92f7
+                message,
                 self.__executor.submit(self.__function, message),
             )
         )
 
     def poll(self) -> None:
         while self.__queue:
-<<<<<<< HEAD
-            committable, future = self.__queue[0]
-=======
-            partition, offset, timestamp, future = self.__queue[0]
->>>>>>> ce7c92f7
+            message, future = self.__queue[0]
 
             if not future.done():
                 break
@@ -94,14 +73,21 @@
 
             self.__queue.popleft()
 
-<<<<<<< HEAD
-            self.__commit(committable)
-=======
-            message = Message(partition, offset, result, timestamp)
+            payload: BasePayload[TResult]
+            if isinstance(message.data, BrokerPayload):
+                payload = BrokerPayload(
+                    result,
+                    message.data.partition,
+                    message.data.offset,
+                    message.data.timestamp,
+                )
+            else:
+                payload = Payload(result, message.committable)
+
+            next_message = Message(payload)
 
             self.__next_step.poll()
-            self.__next_step.submit(message)
->>>>>>> ce7c92f7
+            self.__next_step.submit(next_message)
 
     def join(self, timeout: Optional[float] = None) -> None:
         start = time.time()
@@ -112,21 +98,24 @@
                 logger.warning(f"Timed out with {len(self.__queue)} futures in queue")
                 break
 
-<<<<<<< HEAD
-            committable, future = self.__queue.popleft()
-=======
-            partition, offset, timetsamp, future = self.__queue.popleft()
->>>>>>> ce7c92f7
+            message, future = self.__queue.popleft()
 
             result = future.result(remaining)
 
-<<<<<<< HEAD
-            self.__commit(committable, force=True)
-=======
-            message = Message(partition, offset, result, timetsamp)
+            payload: BasePayload[TResult]
+            if isinstance(message.data, BrokerPayload):
+                payload = BrokerPayload(
+                    result,
+                    message.data.partition,
+                    message.data.offset,
+                    message.data.timestamp,
+                )
+            else:
+                payload = Payload(result, message.committable)
+
+            next_message = Message(payload)
             self.__next_step.poll()
-            self.__next_step.submit(message)
->>>>>>> ce7c92f7
+            self.__next_step.submit(next_message)
 
         self.__executor.shutdown()
         self.__next_step.join(timeout)
