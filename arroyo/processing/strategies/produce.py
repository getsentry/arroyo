--- conflicted
+++ resolved
@@ -6,20 +6,17 @@
 
 from arroyo.backends.abstract import Producer
 from arroyo.processing.strategies.abstract import MessageRejected, ProcessingStrategy
-<<<<<<< HEAD
+from arroyo.processing.strategies.commit import CommitOffsets
 from arroyo.types import (
     BrokerPayload,
     Commit,
     Message,
     Partition,
+    Payload,
     Position,
     Topic,
     TPayload,
 )
-=======
-from arroyo.processing.strategies.commit import CommitOffsets
-from arroyo.types import Commit, Message, Partition, Position, Topic, TPayload
->>>>>>> ce7c92f7
 
 logger = logging.getLogger(__name__)
 
@@ -71,19 +68,11 @@
             if not future.done():
                 break
 
-            exc = future.exception()
-
-            if exc is not None:
-                raise exc
+            message = Message(Payload(future.result().payload, committable))
 
             self.__queue.popleft()
-<<<<<<< HEAD
-
-            self.__commit(committable)
-=======
             self.__next_step.poll()
-            self.__next_step.submit(future.result())
->>>>>>> ce7c92f7
+            self.__next_step.submit(message)
 
     def submit(self, message: Message[TPayload]) -> None:
         assert not self.__closed
@@ -119,17 +108,10 @@
 
             committable, future = self.__queue.popleft()
 
-            future.result(remaining)
+            message = Message(Payload(future.result().payload, committable))
 
-<<<<<<< HEAD
-            logger.info("Committing offset:s %r", committable)
-            self.__commit(committable)
-=======
-            offset = {partition: position}
-
-            logger.info("Committing offset: %r", offset)
             self.__next_step.poll()
-            self.__next_step.submit(future.result())
+            self.__next_step.submit(message)
 
         self.__next_step.join(remaining)
 
@@ -168,5 +150,4 @@
         self.__strategy.terminate()
 
     def join(self, timeout: Optional[float] = None) -> None:
-        self.__strategy.join(timeout)
->>>>>>> ce7c92f7
+        self.__strategy.join(timeout)