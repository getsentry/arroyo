from abc import ABC, abstractmethod
from typing import Generic, Mapping, Optional, Protocol

from arroyo.types import Message, Partition, Position, TPayload


class MessageRejected(Exception):
    pass


class ProcessingStrategy(ABC, Generic[TPayload]):
    """
    A processing strategy defines how a stream processor processes messages
    during the course of a single assignment. The processor is instantiated
    when the assignment is received, and closed when the assignment is
    revoked.

    This interface is intentionally not prescriptive, and affords a
    significant degree of flexibility for the various implementations.
    """

    @abstractmethod
    def poll(self) -> None:
        """
        Poll the processor to check on the status of asynchronous tasks or
        perform other scheduled work.

        This method is called on each consumer loop iteration, so this method
        should not be used to perform work that may block for a significant
        amount of time and block the progress of the consumer or exceed the
        consumer poll interval timeout.

        This method may raise exceptions that were thrown by asynchronous
        tasks since the previous call to ``poll``.
        """
        raise NotImplementedError

    @abstractmethod
    def submit(self, message: Message[TPayload]) -> None:
        """
        Submit a message for processing.

        Messages may be processed synchronously or asynchronously, depending
        on the implementation of the processing strategy. Callers of this
        method should not assume that this method returning successfully
        implies that the message was successfully processed.

        If the processing strategy is unable to accept a message (due to it
        being at or over capacity, for example), this method will raise a
        ``MessageRejected`` exception.
        """
        raise NotImplementedError

    @abstractmethod
    def close(self) -> None:
        """
        Close this instance. No more messages should be accepted by the
        instance after this method has been called.

        This method should not block. Once this strategy instance has
        finished processing (or discarded) all messages that were submitted
        prior to this method being called, the strategy should commit its
        partition offsets and release any resources that will no longer be
        used (threads, processes, sockets, files, etc.)
        """
        raise NotImplementedError

    @abstractmethod
    def terminate(self) -> None:
        """
        Close the processing strategy immediately, abandoning any work in
        progress. No more messages should be accepted by the instance after
        this method has been called.
        """
        raise NotImplementedError

    @abstractmethod
    def join(self, timeout: Optional[float] = None) -> None:
        """
        Block until the processing strategy has completed all previously
        submitted work, or the provided timeout has been reached. This method
        should be called after ``close`` to provide a graceful shutdown.

        This method is called synchronously by the stream processor during
        assignment revocation, and blocks the assignment from being released
        until this function exits, allowing any work in progress to be
        completed and committed before the continuing the rebalancing
        process.
        """
        raise NotImplementedError


class CommitFunction(Protocol):
    def __call__(
        self,
        positions: Mapping[Partition, Position],
        throttle_sec: Optional[float] = None,
    ) -> None:
        pass


class ProcessingStrategyFactory(ABC, Generic[TPayload]):
<<<<<<< HEAD
    @abstractmethod
    def create(self, commit: CommitFunction) -> ProcessingStrategy[TPayload]:
=======
    """
    A ProcessingStrategyFactory is used to wrap a series of
    ProcessingStrategy steps, and calls `create_with_partitions`
    to instantiate the ProcessingStrategy on partition assignment
    or partition revocation if the strategy needs to be recreated.

    In order to have backwards compatability, `create_with_partitions`
    wraps the now deprecated `create` method that is not aware of the
    partitions.
    """

    def create(
        self, commit: Callable[[Mapping[Partition, Position]], None]
    ) -> ProcessingStrategy[TPayload]:
>>>>>>> 8991a4f1
        """
        Instantiate and return a ``ProcessingStrategy`` instance.

        The commit function accepts:
        - `positions`:  A mapping of ``Partition`` instances to the positions
        (timestamps and offsets) to be committed
        - `throttle_sec`: The minimum time to wait between commits (in seconds)
        A higher value for `throttle_sec` will lead to more infrequent commits
        and potentially more messages needing to be reprocessed in the event
        of a consumer crash. Committing after every message (or passing a very low
        `throttle_sec` value) is also not recommended as it can slow down
        Kafka/Zookeeper.
        """
        raise NotImplementedError

    def create_with_partitions(
        self,
        commit: Callable[[Mapping[Partition, Position]], None],
        partitions: Mapping[Partition, int],
    ) -> ProcessingStrategy[TPayload]:
        """
        Override this method if creating the ``ProcessingStrategy``
        depends on the current active partitions.

        :param commit: A function that accepts a mapping of ``Partition``
        instances to offset values that should be committed.

        :param partitions: A mapping of a ``Partition`` to it's most recent
        offset.
        """
        return self.create(commit)<|MERGE_RESOLUTION|>--- conflicted
+++ resolved
@@ -100,10 +100,6 @@
 
 
 class ProcessingStrategyFactory(ABC, Generic[TPayload]):
-<<<<<<< HEAD
-    @abstractmethod
-    def create(self, commit: CommitFunction) -> ProcessingStrategy[TPayload]:
-=======
     """
     A ProcessingStrategyFactory is used to wrap a series of
     ProcessingStrategy steps, and calls `create_with_partitions`
@@ -115,10 +111,7 @@
     partitions.
     """
 
-    def create(
-        self, commit: Callable[[Mapping[Partition, Position]], None]
-    ) -> ProcessingStrategy[TPayload]:
->>>>>>> 8991a4f1
+    def create(self, commit: CommitFunction) -> ProcessingStrategy[TPayload]:
         """
         Instantiate and return a ``ProcessingStrategy`` instance.
 
@@ -136,17 +129,26 @@
 
     def create_with_partitions(
         self,
-        commit: Callable[[Mapping[Partition, Position]], None],
+        commit: CommitFunction,
         partitions: Mapping[Partition, int],
     ) -> ProcessingStrategy[TPayload]:
         """
         Override this method if creating the ``ProcessingStrategy``
         depends on the current active partitions.
 
-        :param commit: A function that accepts a mapping of ``Partition``
-        instances to offset values that should be committed.
+        :param commit
+        The commit function accepts:
+        - `positions`:  A mapping of ``Partition`` instances to the positions
+        (timestamps and offsets) to be committed
+        - `throttle_sec`: The minimum time to wait between commits (in seconds)
+        A higher value for `throttle_sec` will lead to more infrequent commits
+        and potentially more messages needing to be reprocessed in the event
+        of a consumer crash. Committing after every message (or passing a very low
+        `throttle_sec` value) is also not recommended as it can slow down
+        Kafka/Zookeeper.
 
         :param partitions: A mapping of a ``Partition`` to it's most recent
         offset.
+
         """
         return self.create(commit)