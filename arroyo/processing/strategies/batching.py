--- conflicted
+++ resolved
@@ -2,224 +2,10 @@
 
 import time
 from collections import deque
-<<<<<<< HEAD
-from dataclasses import dataclass, field
-from typing import (
-    Callable,
-    Deque,
-    Generic,
-    Mapping,
-    MutableMapping,
-    MutableSequence,
-    Optional,
-    Sequence,
-    TypeVar,
-)
+from typing import Deque, Generic, MutableMapping, MutableSequence, Optional, Sequence
 
 from arroyo.processing.strategies.abstract import MessageRejected, ProcessingStrategy
-from arroyo.types import BaseValue, BrokerValue, Message, Partition, TPayload, Value
-from arroyo.utils.metrics import get_metrics
-
-logger = logging.getLogger(__name__)
-
-
-TResult = TypeVar("TResult")
-
-
-class AbstractBatchWorker(ABC, Generic[TPayload, TResult]):
-    """
-    The ``BatchProcessingStrategy`` requires an instance of this class to
-    handle user provided work such as processing raw messages and flushing
-    processed batches to a custom backend.
-    """
-
-    @abstractmethod
-    def process_message(self, message: Message[TPayload]) -> Optional[TResult]:
-        """
-        Called with each raw message, allowing the worker to do incremental
-        (preferably local!) work on events. The object returned is put into
-        the batch maintained internally by the ``BatchProcessingStrategy``.
-
-        If this method returns `None` it is not added to the batch.
-
-        A simple example would be decoding the message payload value and
-        extracting a few fields.
-        """
-        pass
-
-    @abstractmethod
-    def flush_batch(self, batch: Sequence[TResult]) -> None:
-        """
-        Called with a list of processed (by ``process_message``) objects.
-        The worker should write the batch of processed messages into whatever
-        store(s) it is maintaining. Afterwards the offsets are committed by
-        the ``BatchProcessingStrategy``.
-
-        A simple example would be writing the batch to another topic.
-        """
-        pass
-
-
-@dataclass
-class Batch(Generic[TResult]):
-    results: MutableSequence[TResult] = field(default_factory=list)
-    offsets: MutableMapping[Partition, int] = field(default_factory=dict)
-    created: float = field(default_factory=lambda: time.time())
-    messages_processed_count: int = 0
-    # the total amount of time, in milliseconds, that it took to process
-    # the messages in this batch (does not included time spent waiting for
-    # new messages)
-    processing_time_ms: float = 0.0
-
-
-class BatchProcessingStrategy(ProcessingStrategy[TPayload]):
-    """
-    Do not use for new consumers.
-    This is deprecated and will be removed in a future version.
-
-    The ``BatchProcessingStrategy`` is a processing strategy that accumulates
-    processed message values, periodically flushing them after a given
-    duration of time has passed or number of output values have been
-    accumulated. Users need only provide an implementation of what it means
-    to process a raw message and flush a batch of events via an
-    ``AbstractBatchWorker`` instance.
-
-    Messages are processed as they are read from the consumer, then added to
-    an in-memory batch. These batches are flushed based on the batch size or
-    time sent since the first message in the batch was recieved (e.g. "500
-    items or 1000ms"), whichever threshold is reached first. When a batch of
-    items is flushed, the consumer offsets are synchronously committed.
-    """
-
-    def __init__(
-        self,
-        commit: Callable[[Mapping[Partition, int]], None],
-        worker: AbstractBatchWorker[TPayload, TResult],
-        max_batch_size: int,
-        max_batch_time: int,
-    ) -> None:
-        self.__commit = commit
-        self.__worker = worker
-        self.__max_batch_size = max_batch_size
-        self.__max_batch_time = max_batch_time
-        self.__metrics = get_metrics()
-
-        self.__batch: Optional[Batch[TResult]] = None
-        self.__closed = False
-        self.__flush_done = time.time()
-
-    def poll(self) -> None:
-        """
-        Check if the current in-flight batch should be flushed.
-        """
-        assert not self.__closed
-
-        if self.__batch is not None and (
-            len(self.__batch.results) >= self.__max_batch_size
-            or time.time() > self.__batch.created + self.__max_batch_time / 1000.0
-        ):
-
-            self.__metrics.timing("processing_phase", time.time() - self.__flush_done)
-            self.__flush()
-            self.__flush_done = time.time()
-
-    def submit(self, message: Message[TPayload]) -> None:
-        """
-        Process a message.
-        """
-        assert not self.__closed
-
-        start = time.time()
-
-        value = message.value
-        if isinstance(value, BrokerValue):
-            self.__metrics.timing(
-                "receive_latency",
-                (start - value.timestamp.timestamp()) * 1000,
-                tags={
-                    "topic": value.partition.topic.name,
-                    "partition": str(value.partition.index),
-                },
-            )
-
-        # Create the batch only after the first message is seen.
-        if self.__batch is None:
-            self.__batch = Batch()
-
-        result = self.__worker.process_message(message)
-
-        # XXX: ``None`` is indistinguishable from a potentially valid return
-        # value of ``TResult``!
-        if result is not None:
-            self.__batch.results.append(result)
-
-        duration = (time.time() - start) * 1000
-        self.__batch.messages_processed_count += 1
-        self.__batch.processing_time_ms += duration
-        self.__metrics.timing("process_message", duration)
-
-        for (partition, offset) in message.committable.items():
-            self.__batch.offsets[partition] = offset
-
-    def close(self) -> None:
-        self.__closed = True
-
-    def terminate(self) -> None:
-        self.__closed = True
-
-    def join(self, timeout: Optional[float] = None) -> None:
-        # The active batch is discarded when exiting without attempting to
-        # write or commit, so this method can exit immediately without
-        # blocking.
-        pass
-
-    def __flush(self) -> None:
-        """
-        Flush the active batch and reset the batch state.
-        """
-        assert not self.__closed
-        assert self.__batch is not None, "cannot flush without active batch"
-
-        logger.info(
-            "Flushing %s items (from %r)",
-            len(self.__batch.results),
-            self.__batch.offsets,
-        )
-
-        self.__metrics.timing(
-            "process_message.normalized",
-            self.__batch.processing_time_ms / self.__batch.messages_processed_count,
-        )
-
-        batch_results_length = len(self.__batch.results)
-        if batch_results_length > 0:
-            logger.debug("Flushing batch via worker")
-            flush_start = time.time()
-            self.__worker.flush_batch(self.__batch.results)
-            flush_duration = (time.time() - flush_start) * 1000
-            logger.info("Worker flush took %dms", flush_duration)
-            self.__metrics.increment("batch.flush.items", batch_results_length)
-            self.__metrics.timing("batch.flush", flush_duration)
-            self.__metrics.timing(
-                "batch.flush.normalized", flush_duration / batch_results_length
-            )
-
-        logger.debug("Committing offsets for batch")
-        commit_start = time.time()
-        offsets = self.__batch.offsets
-        self.__commit(offsets)
-        logger.debug("Committed offsets: %s", offsets)
-        commit_duration = (time.time() - commit_start) * 1000
-        logger.debug("Offset commit took %dms", commit_duration)
-
-        self.__batch = None
-
-=======
-from typing import Deque, Generic, MutableMapping, MutableSequence, Optional, Sequence
-
-from arroyo.processing.strategies.abstract import MessageRejected, ProcessingStrategy
-from arroyo.types import BaseValue, Message, Partition, Position, TPayload, Value
->>>>>>> aafba341
+from arroyo.types import BaseValue, Message, Partition, TPayload, Value
 
 ValuesBatch = Sequence[BaseValue[TPayload]]
 
