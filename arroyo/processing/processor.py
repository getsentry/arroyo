--- conflicted
+++ resolved
@@ -140,11 +140,7 @@
         commit_policy: CommitPolicy = ONCE_PER_SECOND,
         dlq_policy: Optional[DlqPolicy[TStrategyPayload]] = None,
         join_timeout: Optional[float] = None,
-<<<<<<< HEAD
-=======
-        shutdown_strategy_before_consumer: bool = False,
         handle_poll_while_paused: Optional[bool] = False,
->>>>>>> e0e498bc
     ) -> None:
         self.__consumer = consumer
         self.__processor_factory = processor_factory
@@ -469,44 +465,6 @@
                         self.__is_paused = True
 
                     elif self.__is_paused:
-<<<<<<< HEAD
-                        paused_partitions = set(self.__consumer.paused())
-                        all_partitions = set(self.__consumer.tell())
-                        unpaused_partitions = all_partitions - paused_partitions
-                        if unpaused_partitions:
-                            logger.warning(
-                                "Processor in paused state while consumer is partially unpaused: %s, paused: %s",
-                                unpaused_partitions,
-                                paused_partitions,
-                            )
-                            self.__is_paused = False
-                            # unpause paused partitions... just in case a subset is paused
-                            self.__metrics_buffer.incr_counter(
-                                "arroyo.consumer.resume", 1
-                            )
-                            self.__consumer.resume([*paused_partitions])
-                        else:
-                            # A paused consumer should still poll periodically to avoid it's partitions
-                            # getting revoked by the broker after reaching the max.poll.interval.ms
-                            # Polling a paused consumer should never yield a message.
-                            logger.warning(
-                                "consumer.tell() value right before poll() is: %s",
-                                self.__consumer.tell(),
-                            )
-                            maybe_message = self.__consumer.poll(0.1)
-                            if maybe_message is not None:
-                                logger.warning(
-                                    "Received a message from partition: %s, \
-                                                consumer.tell() value right after poll() is: %s \
-                                                Some lines above consumer.tell() was called, all_partitons value was: %s \
-                                                Some lines above consumer.paused() was called, paused_partitions value is: %s",
-                                    maybe_message.partition,
-                                    self.__consumer.tell(),
-                                    all_partitions,
-                                    paused_partitions,
-                                )
-                            assert maybe_message is None
-=======
                         if self.__handle_poll_while_paused:
                             maybe_message = self.__consumer.poll(0.1)
                             if maybe_message is not None:
@@ -560,7 +518,6 @@
                                     )
                                 assert maybe_message is None
 
->>>>>>> e0e498bc
                     else:
                         time.sleep(0.01)
 
