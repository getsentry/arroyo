from __future__ import annotations

import functools
import logging
import time
from collections import defaultdict
from enum import Enum
from typing import (
    Any,
    Callable,
    Generic,
    Mapping,
    MutableMapping,
    Optional,
    Sequence,
    TypeVar,
    cast,
)

from arroyo.backends.abstract import Consumer
from arroyo.commit import CommitPolicy
from arroyo.dlq import BufferedMessages, DlqPolicy, InvalidMessage
from arroyo.errors import RecoverableError
from arroyo.processing.strategies.abstract import (
    MessageRejected,
    ProcessingStrategy,
    ProcessingStrategyFactory,
)
from arroyo.types import BrokerValue, Message, Partition, Topic, TStrategyPayload
from arroyo.utils.metrics import get_metrics

logger = logging.getLogger(__name__)

METRICS_FREQUENCY_SEC = 1.0  # In seconds

F = TypeVar("F", bound=Callable[[Any], Any])


def _rdkafka_callback(metrics: MetricsBuffer) -> Callable[[F], F]:
    def decorator(f: F) -> F:
        @functools.wraps(f)
        def wrapper(*args: Any, **kwargs: Any) -> Any:
            start_time = time.time()
            try:
                return f(*args, **kwargs)
            except Exception:
                logger.exception(f"{f.__name__} crashed")
                raise
            finally:
                metrics.increment(
                    ConsumerTiming.CONSUMER_CALLBACK_TIME, time.time() - start_time
                )

        return cast(F, wrapper)

    return decorator


class InvalidStateError(RuntimeError):
    pass


class ConsumerTiming(Enum):
    CONSUMER_POLL_TIME = "arroyo.consumer.poll.time"
    CONSUMER_PROCESSING_TIME = "arroyo.consumer.processing.time"
    CONSUMER_PAUSED_TIME = "arroyo.consumer.paused.time"
<<<<<<< HEAD
    CONSUMER_MESSAGE_LATENCY = "arroyo.consumer.message.latency"
=======
    CONSUMER_DLQ_TIME = "arroyo.consumer.dlq.time"
    CONSUMER_JOIN_TIME = "arroyo.consumer.join.time"

    # This metric's timings overlap with DLQ/join time.
    CONSUMER_CALLBACK_TIME = "arroyo.consumer.callback.time"
    CONSUMER_SHUTDOWN_TIME = "arroyo.consumer.shutdown.time"
>>>>>>> 69bfaac3


class MetricsBuffer:
    def __init__(self) -> None:
        self.__metrics = get_metrics()
        self.__reset()

    def increment(self, metric: ConsumerTiming, duration: float) -> None:
        self.__data[metric] += duration
        self.__throttled_record()

    def flush(self) -> None:
        for (metric, value) in self.__data.items():
            self.__metrics.timing(metric.value, value)
        self.__reset()

    def __reset(self) -> None:
        self.__data: MutableMapping[ConsumerTiming, float] = defaultdict(float)
        self.__last_record_time = time.time()

    def __throttled_record(self) -> None:
        if time.time() - self.__last_record_time > METRICS_FREQUENCY_SEC:
            self.flush()


class StreamProcessor(Generic[TStrategyPayload]):
    """
    A stream processor manages the relationship between a ``Consumer``
    instance and a ``ProcessingStrategy``, ensuring that processing
    strategies are instantiated on partition assignment and closed on
    partition revocation.
    """

    def __init__(
        self,
        consumer: Consumer[TStrategyPayload],
        topic: Topic,
        processor_factory: ProcessingStrategyFactory[TStrategyPayload],
        commit_policy: CommitPolicy,
        dlq_policy: Optional[DlqPolicy[TStrategyPayload]] = None,
        join_timeout: Optional[float] = None,
    ) -> None:
        self.__consumer = consumer
        self.__processor_factory = processor_factory
        self.__metrics_buffer = MetricsBuffer()

        self.__processing_strategy: Optional[
            ProcessingStrategy[TStrategyPayload]
        ] = None

        self.__message: Optional[BrokerValue[TStrategyPayload]] = None

        # If the consumer is in the paused state, this is when the last call to
        # ``pause`` occurred or the time the pause metric was last recorded.
        self.__paused_timestamp: Optional[float] = None

        self.__commit_policy_state = commit_policy.get_state_machine()
        self.__join_timeout = join_timeout
        self.__shutdown_requested = False

        # Buffers messages for DLQ. Messages are added when they are submitted for processing and
        # removed once the commit callback is fired as they are guaranteed to be valid at that point.
        self.__dlq_policy = dlq_policy
        self.__buffered_messages: BufferedMessages[TStrategyPayload] = BufferedMessages(
            dlq_policy
        )

        def _close_strategy() -> None:
            start_close = time.time()

            if self.__processing_strategy is None:
                raise InvalidStateError(
                    "received unexpected revocation without active processing strategy"
                )

            logger.info("Closing %r...", self.__processing_strategy)
            self.__processing_strategy.close()

            logger.info("Waiting for %r to exit...", self.__processing_strategy)

            while True:
                start_join = time.time()

                try:
                    self.__processing_strategy.join(self.__join_timeout)
                    self.__metrics_buffer.increment(
                        ConsumerTiming.CONSUMER_JOIN_TIME, time.time() - start_join
                    )
                    break
                except InvalidMessage as e:
                    self.__metrics_buffer.increment(
                        ConsumerTiming.CONSUMER_JOIN_TIME, time.time() - start_join
                    )
                    self._handle_invalid_message(e)

            logger.info(
                "%r exited successfully, releasing assignment.",
                self.__processing_strategy,
            )
            self.__processing_strategy = None
            self.__message = None  # avoid leaking buffered messages across assignments

            self.__metrics_buffer.increment(
                ConsumerTiming.CONSUMER_SHUTDOWN_TIME, time.time() - start_close
            )

        def _create_strategy(partitions: Mapping[Partition, int]) -> None:
            self.__processing_strategy = (
                self.__processor_factory.create_with_partitions(
                    self.__commit, partitions
                )
            )
            logger.debug(
                "Initialized processing strategy: %r", self.__processing_strategy
            )

        @_rdkafka_callback(metrics=self.__metrics_buffer)
        def on_partitions_assigned(partitions: Mapping[Partition, int]) -> None:
            logger.info("New partitions assigned: %r", partitions)
            self.__buffered_messages.reset()
            if partitions:
                if self.__processing_strategy is not None:
                    logger.exception(
                        "Partition assignment while processing strategy active"
                    )
                    _close_strategy()
                _create_strategy(partitions)

        @_rdkafka_callback(metrics=self.__metrics_buffer)
        def on_partitions_revoked(partitions: Sequence[Partition]) -> None:
            logger.info("Partitions revoked: %r", partitions)

            if partitions:
                _close_strategy()

                # Recreate the strategy if the consumer still has other partitions
                # assigned and is not closed or errored
                try:
                    current_partitions = self.__consumer.tell()
                    if len(current_partitions.keys() - set(partitions)):
                        active_partitions = {
                            partition: offset
                            for partition, offset in current_partitions.items()
                            if partition not in partitions
                        }
                        _create_strategy(active_partitions)
                except RuntimeError:
                    pass

        self.__consumer.subscribe(
            [topic], on_assign=on_partitions_assigned, on_revoke=on_partitions_revoked
        )

    def __commit(self, offsets: Mapping[Partition, int], force: bool = False) -> None:
        """
        If force is passed, commit immediately and do not throttle. This should
        be used during consumer shutdown where we do not want to wait before committing.
        """
        for (partition, offset) in offsets.items():
            self.__buffered_messages.pop(partition, offset - 1)

        self.__consumer.stage_offsets(offsets)
        now = time.time()

        if force or self.__commit_policy_state.should_commit(
            now,
            offsets,
        ):
            self.__consumer.commit_offsets()
            logger.debug(
                "Waited %0.4f seconds for offsets to be committed to %r.",
                time.time() - now,
                self.__consumer,
            )
            self.__commit_policy_state.did_commit(now, offsets)

    def run(self) -> None:
        "The main run loop, see class docstring for more information."

        logger.debug("Starting")
        try:
            while not self.__shutdown_requested:
                self._run_once()

            self._shutdown()
        except Exception:
            logger.exception("Caught exception, shutting down...")

            if self.__processing_strategy is not None:
                logger.debug("Terminating %r...", self.__processing_strategy)
                self.__processing_strategy.terminate()
                self.__processing_strategy = None

            logger.info("Closing %r...", self.__consumer)
            self.__consumer.close()
            logger.info("Processor terminated")
            raise

    def _handle_invalid_message(self, exc: InvalidMessage) -> None:
        # Do not "carry over" message if it is the invalid one. Every other
        # message should be re-submitted to the strategy.
        if (
            self.__message is not None
            and exc.partition == self.__message.partition
            and exc.offset == self.__message.offset
        ):
            self.__message = None

        logger.exception(exc)
        if self.__dlq_policy:
            start_dlq = time.time()
            invalid_message = self.__buffered_messages.pop(exc.partition, exc.offset)
            if invalid_message is None:
                raise Exception(
                    f"Invalid message not found in buffer {exc.partition} {exc.offset}",
                ) from None

            # XXX: This blocks until the message is produced. This will be slow
            # if there is a very large volume of invalid messages to be produced.
            self.__dlq_policy.producer.produce(invalid_message).result()

            self.__metrics_buffer.increment(
                ConsumerTiming.CONSUMER_DLQ_TIME, time.time() - start_dlq
            )

    def _run_once(self) -> None:
        message_carried_over = self.__message is not None

        if message_carried_over:
            # If a message was carried over from the previous run, there are two reasons:
            #
            # * MessageRejected. the consumer should be paused and not
            #   returning any messages on ``poll``.
            # * InvalidMessage. the message should be resubmitted.
            #   _handle_invalid_message is responsible for clearing out
            #   self.__message if it was the invalid one.
            if (
                self.__paused_timestamp is not None
                and self.__consumer.poll(timeout=0) is not None
            ):
                raise InvalidStateError(
                    "received message when consumer was expected to be paused"
                )
        else:
            # Otherwise, we need to try fetch a new message from the consumer,
            # even if there is no active assignment and/or processing strategy.
            try:
                start_poll = time.time()
                self.__message = self.__consumer.poll(timeout=1.0)

                if self.__message is not None:
                    self.__metrics_buffer.increment(
                        ConsumerTiming.CONSUMER_MESSAGE_LATENCY,
                        time.time() - self.__message.timestamp.timestamp(),
                    )
                self.__metrics_buffer.increment(
                    ConsumerTiming.CONSUMER_POLL_TIME, time.time() - start_poll
                )
            except RecoverableError:
                return

        if self.__processing_strategy is not None:
            start_poll = time.time()
            try:
                self.__processing_strategy.poll()
            except InvalidMessage as e:
                self._handle_invalid_message(e)
                return

            self.__metrics_buffer.increment(
                ConsumerTiming.CONSUMER_PROCESSING_TIME, time.time() - start_poll
            )
            if self.__message is not None:
                try:
                    start_submit = time.time()
                    message = (
                        Message(self.__message) if self.__message is not None else None
                    )
                    if not message_carried_over:
                        self.__buffered_messages.append(self.__message)
                    self.__processing_strategy.submit(message)

                    self.__metrics_buffer.increment(
                        ConsumerTiming.CONSUMER_PROCESSING_TIME,
                        time.time() - start_submit,
                    )
                except MessageRejected as e:
                    # If the processing strategy rejected our message, we need
                    # to pause the consumer and hold the message until it is
                    # accepted, at which point we can resume consuming.
                    if not message_carried_over:
                        logger.debug(
                            "Caught %r while submitting %r, pausing consumer...",
                            e,
                            self.__message,
                        )
                        self.__consumer.pause([*self.__consumer.tell().keys()])

                        self.__paused_timestamp = time.time()
                    else:
                        current_time = time.time()
                        if self.__paused_timestamp:
                            self.__metrics_buffer.increment(
                                ConsumerTiming.CONSUMER_PAUSED_TIME,
                                current_time - self.__paused_timestamp,
                            )
                            self.__paused_timestamp = current_time
                except InvalidMessage as e:
                    self._handle_invalid_message(e)

                else:
                    # If we were trying to submit a message that failed to be
                    # submitted on a previous run, we can resume accepting new
                    # messages.
                    if message_carried_over and self.__paused_timestamp is not None:
                        self.__consumer.resume([*self.__consumer.tell().keys()])

                        self.__metrics_buffer.increment(
                            ConsumerTiming.CONSUMER_PAUSED_TIME,
                            time.time() - self.__paused_timestamp,
                        )

                        self.__paused_timestamp = None

                    self.__message = None
        else:
            if self.__message is not None:
                raise InvalidStateError(
                    "received message without active processing strategy"
                )

    def signal_shutdown(self) -> None:
        """
        Tells the stream processor to shutdown on the next run loop
        iteration.

        Typically called from a signal handler.
        """
        logger.debug("Shutdown signalled")

        self.__shutdown_requested = True

    def _shutdown(self) -> None:
        # close the consumer
        logger.debug("Stopping consumer")
        self.__metrics_buffer.flush()
        self.__consumer.close()
        logger.debug("Stopped")

        # if there was an active processing strategy, it should be shut down
        # and unset when the partitions are revoked during consumer close
        assert (
            self.__processing_strategy is None
        ), "processing strategy was not closed on shutdown"<|MERGE_RESOLUTION|>--- conflicted
+++ resolved
@@ -64,16 +64,13 @@
     CONSUMER_POLL_TIME = "arroyo.consumer.poll.time"
     CONSUMER_PROCESSING_TIME = "arroyo.consumer.processing.time"
     CONSUMER_PAUSED_TIME = "arroyo.consumer.paused.time"
-<<<<<<< HEAD
-    CONSUMER_MESSAGE_LATENCY = "arroyo.consumer.message.latency"
-=======
     CONSUMER_DLQ_TIME = "arroyo.consumer.dlq.time"
     CONSUMER_JOIN_TIME = "arroyo.consumer.join.time"
 
     # This metric's timings overlap with DLQ/join time.
     CONSUMER_CALLBACK_TIME = "arroyo.consumer.callback.time"
     CONSUMER_SHUTDOWN_TIME = "arroyo.consumer.shutdown.time"
->>>>>>> 69bfaac3
+    CONSUMER_MESSAGE_LATENCY = "arroyo.consumer.message.latency"
 
 
 class MetricsBuffer:
@@ -267,9 +264,7 @@
                 self.__processing_strategy.terminate()
                 self.__processing_strategy = None
 
-            logger.info("Closing %r...", self.__consumer)
-            self.__consumer.close()
-            logger.info("Processor terminated")
+            self._shutdown()
             raise
 
     def _handle_invalid_message(self, exc: InvalidMessage) -> None:
