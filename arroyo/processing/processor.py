from __future__ import annotations

import functools
import logging
import time
from collections import defaultdict
from typing import (
    Any,
    Callable,
    Generic,
    Literal,
    Mapping,
    MutableMapping,
    Optional,
    Sequence,
    TypeVar,
    Union,
    cast,
)

from arroyo.backends.abstract import Consumer
from arroyo.commit import ONCE_PER_SECOND, CommitPolicy
from arroyo.dlq import BufferedMessages, DlqPolicy, DlqPolicyWrapper, InvalidMessage
from arroyo.errors import RecoverableError
from arroyo.processing.strategies.abstract import (
    MessageRejected,
    ProcessingStrategy,
    ProcessingStrategyFactory,
)
from arroyo.types import BrokerValue, Message, Partition, Topic, TStrategyPayload
from arroyo.utils.logging import handle_internal_error
from arroyo.utils.metrics import get_metrics

logger = logging.getLogger(__name__)

METRICS_FREQUENCY_SEC = 1.0  # In seconds
BACKPRESSURE_THRESHOLD = 5.0  # In seconds
DEFAULT_JOIN_TIMEOUT = 25.0  # In seconds

F = TypeVar("F", bound=Callable[[Any], Any])


def _rdkafka_callback(metrics: MetricsBuffer) -> Callable[[F], F]:
    def decorator(f: F) -> F:
        @functools.wraps(f)
        def wrapper(*args: Any, **kwargs: Any) -> Any:
            start_time = time.time()
            try:
                return f(*args, **kwargs)
            except Exception as e:
                handle_internal_error(e)
                logger.exception(f"{f.__name__} crashed")
                raise
            finally:
                value = time.time() - start_time
                metrics.metrics.timing(
                    "arroyo.consumer.run.callback",
                    value,
                    tags={"callback_name": f.__name__},
                )
                metrics.incr_timing("arroyo.consumer.callback.time", value)

        return cast(F, wrapper)

    return decorator


class InvalidStateError(RuntimeError):
    pass


ConsumerTiming = Literal[
    "arroyo.consumer.poll.time",
    "arroyo.consumer.processing.time",
    "arroyo.consumer.backpressure.time",
    "arroyo.consumer.dlq.time",
    "arroyo.consumer.join.time",
    # This metric's timings overlap with DLQ/join time.
    "arroyo.consumer.callback.time",
    "arroyo.consumer.shutdown.time",
]

ConsumerCounter = Literal[
    "arroyo.consumer.run.count",
    "arroyo.consumer.invalid_message.count",
    "arroyo.consumer.pause",
    "arroyo.consumer.resume",
    "arroyo.consumer.dlq.dropped_messages",
]


class MetricsBuffer:
    def __init__(self) -> None:
        self.metrics = get_metrics()
        self.__timers: MutableMapping[ConsumerTiming, float] = defaultdict(float)
        self.__counters: MutableMapping[ConsumerCounter, int] = defaultdict(int)
        self.__reset()

    def incr_timing(self, metric: ConsumerTiming, duration: float) -> None:
        self.__timers[metric] += duration
        self.__throttled_record()

    def incr_counter(self, metric: ConsumerCounter, delta: int) -> None:
        self.__counters[metric] += delta
        self.__throttled_record()

    def flush(self) -> None:
        metric: Union[ConsumerTiming, ConsumerCounter]
        value: Union[float, int]

        for metric, value in self.__timers.items():
            self.metrics.timing(metric, value)
        for metric, value in self.__counters.items():
            self.metrics.increment(metric, value)
        self.__reset()

    def __reset(self) -> None:
        self.__timers.clear()
        self.__counters.clear()
        self.__last_record_time = time.time()

    def __throttled_record(self) -> None:
        if time.time() - self.__last_record_time > METRICS_FREQUENCY_SEC:
            self.flush()


class StreamProcessor(Generic[TStrategyPayload]):
    """
    A stream processor manages the relationship between a ``Consumer``
    instance and a ``ProcessingStrategy``, ensuring that processing
    strategies are instantiated on partition assignment and closed on
    partition revocation.
    """

    def __init__(
        self,
        consumer: Consumer[TStrategyPayload],
        topic: Topic,
        processor_factory: ProcessingStrategyFactory[TStrategyPayload],
        commit_policy: CommitPolicy = ONCE_PER_SECOND,
        dlq_policy: Optional[DlqPolicy[TStrategyPayload]] = None,
        join_timeout: Optional[float] = None,
<<<<<<< HEAD
        shutdown_strategy_before_consumer: bool = False,
=======
        handle_poll_while_paused: Optional[bool] = False,
>>>>>>> d3a6a766
    ) -> None:
        self.__consumer = consumer
        self.__processor_factory = processor_factory
        self.__metrics_buffer = MetricsBuffer()

        self.__processing_strategy: Optional[
            ProcessingStrategy[TStrategyPayload]
        ] = None

        self.__message: Optional[BrokerValue[TStrategyPayload]] = None

        # The timestamp when backpressure state started
        self.__backpressure_timestamp: Optional[float] = None
        # Consumer is paused after it is in backpressure state for > BACKPRESSURE_THRESHOLD seconds
        self.__is_paused = False

        self.__commit_policy_state = commit_policy.get_state_machine()

        # Default join_timeout to DEFAULT_JOIN_TIMEOUT if not provided
        self.__join_timeout = (
            join_timeout if join_timeout is not None else DEFAULT_JOIN_TIMEOUT
        )

        self.__shutdown_requested = False

        # Buffers messages for DLQ. Messages are added when they are submitted for processing and
        # removed once the commit callback is fired as they are guaranteed to be valid at that point.
        self.__buffered_messages: BufferedMessages[TStrategyPayload] = BufferedMessages(
            dlq_policy
        )

        self.__dlq_policy: Optional[DlqPolicyWrapper[TStrategyPayload]] = (
            DlqPolicyWrapper(dlq_policy) if dlq_policy is not None else None
        )

        def _close_strategy() -> None:
            self._close_processing_strategy()

        def _create_strategy(partitions: Mapping[Partition, int]) -> None:
            start_create = time.time()

            self.__processing_strategy = (
                self.__processor_factory.create_with_partitions(
                    self.__commit, partitions
                )
            )

            self.__metrics_buffer.metrics.timing(
                "arroyo.consumer.run.create_strategy", time.time() - start_create
            )

            logger.debug(
                "Initialized processing strategy: %r", self.__processing_strategy
            )

        @_rdkafka_callback(metrics=self.__metrics_buffer)
        def on_partitions_assigned(partitions: Mapping[Partition, int]) -> None:
            logger.info("New partitions assigned: %r", partitions)
            logger.info("Member id: %r", self.__consumer.member_id)

            self.__metrics_buffer.metrics.increment(
                "arroyo.consumer.partitions_assigned.count", len(partitions)
            )

            current_partitions = dict(self.__consumer.tell())
            current_partitions.update(partitions)

            if self.__dlq_policy:
                self.__dlq_policy.reset_dlq_limits(current_partitions)

            if current_partitions:
                if self.__processing_strategy is not None:
                    # TODO: for cooperative-sticky rebalancing this can happen
                    # quite often. we should port the changes to
                    # ProcessingStrategyFactory that we made in Rust: Remove
                    # create_with_partitions, replace with create +
                    # update_partitions
                    logger.warning(
                        "Partition assignment while processing strategy active"
                    )
                    _close_strategy()
                _create_strategy(current_partitions)

        @_rdkafka_callback(metrics=self.__metrics_buffer)
        def on_partitions_revoked(partitions: Sequence[Partition]) -> None:
            logger.info("Partitions to revoke: %r", partitions)

            self.__metrics_buffer.metrics.increment(
                "arroyo.consumer.partitions_revoked.count", len(partitions)
            )

            if partitions:
                _close_strategy()

                # Recreate the strategy if the consumer still has other partitions
                # assigned and is not closed or errored
                try:
                    current_partitions = self.__consumer.tell()
                    if len(current_partitions.keys() - set(partitions)):
                        active_partitions = {
                            partition: offset
                            for partition, offset in current_partitions.items()
                            if partition not in partitions
                        }
                        logger.info(
                            "Recreating strategy since there are still active partitions: %r",
                            active_partitions,
                        )
                        _create_strategy(active_partitions)
                except RuntimeError:
                    pass

            for partition in partitions:
                self.__buffered_messages.remove(partition)

            # Partition revocation can happen anytime during the consumer lifecycle and happen
            # multiple times. What we want to know is that the consumer is not stuck somewhere.
            # The presence of this message as the last message of a consumer
            # indicates that the consumer was not stuck.
            logger.info("Partition revocation complete.")

        self.__consumer.subscribe(
            [topic], on_assign=on_partitions_assigned, on_revoke=on_partitions_revoked
        )

    def _close_processing_strategy(self) -> None:
        """Close the processing strategy and wait for it to exit."""
        start_close = time.time()

        if self.__processing_strategy is None:
            # Partitions are revoked when the consumer is shutting down, at
            # which point we already have closed the consumer.
            return

        logger.info("Closing %r...", self.__processing_strategy)
        logger.info("Member id: %r", self.__consumer.member_id)
        self.__processing_strategy.close()

        logger.info("Waiting for %r to exit...", self.__processing_strategy)

        while True:
            start_join = time.time()

            try:
                self.__processing_strategy.join(self.__join_timeout)
                self.__metrics_buffer.incr_timing(
                    "arroyo.consumer.join.time", time.time() - start_join
                )
                break
            except InvalidMessage as e:
                self.__metrics_buffer.incr_timing(
                    "arroyo.consumer.join.time", time.time() - start_join
                )
                self._handle_invalid_message(e)

        logger.info("%r exited successfully", self.__processing_strategy)
        self.__processing_strategy = None
        self.__message = None
        self.__is_paused = False
        self._clear_backpressure()

        value = time.time() - start_close
        self.__metrics_buffer.metrics.timing(
            "arroyo.consumer.run.close_strategy", value
        )
        self.__metrics_buffer.incr_timing("arroyo.consumer.shutdown.time", value)

    def __commit(self, offsets: Mapping[Partition, int], force: bool = False) -> None:
        """
        If force is passed, commit immediately and do not throttle. This should
        be used during consumer shutdown where we do not want to wait before committing.
        """
        for partition, offset in offsets.items():
            self.__buffered_messages.pop(partition, offset - 1)

        self.__consumer.stage_offsets(offsets)
        now = time.time()

        if force or self.__commit_policy_state.should_commit(
            now,
            offsets,
        ):
            if self.__dlq_policy:
                self.__dlq_policy.flush(offsets)

            self.__consumer.commit_offsets()
            logger.debug(
                "Waited %0.4f seconds for offsets to be committed to %r.",
                time.time() - now,
                self.__consumer,
            )
            self.__commit_policy_state.did_commit(now, offsets)

    def run(self) -> None:
        "The main run loop, see class docstring for more information."

        logger.debug("Starting")
        try:
            while not self.__shutdown_requested:
                self._run_once()

            self._shutdown()
        except Exception:
            logger.exception("Caught exception, shutting down...")

            if self.__processing_strategy is not None:
                logger.debug("Terminating %r...", self.__processing_strategy)
                self.__processing_strategy.terminate()
                self.__processing_strategy = None

            logger.info("Closing %r...", self.__consumer)
            self.__consumer.close()
            self.__processor_factory.shutdown()
            logger.info("Processor terminated")
            raise

    def _clear_backpressure(self) -> None:
        if self.__backpressure_timestamp is not None:
            self.__metrics_buffer.incr_timing(
                "arroyo.consumer.backpressure.time",
                time.time() - self.__backpressure_timestamp,
            )
            self.__backpressure_timestamp = None

    def _handle_invalid_message(self, exc: InvalidMessage) -> None:
        # Do not "carry over" message if it is the invalid one. Every other
        # message should be re-submitted to the strategy.
        if (
            self.__message is not None
            and exc.partition == self.__message.partition
            and exc.offset == self.__message.offset
        ):
            self.__message = None

        if exc.log_exception:
            logger.exception(exc)
        self.__metrics_buffer.incr_counter("arroyo.consumer.invalid_message.count", 1)
        if self.__dlq_policy:
            start_dlq = time.time()
            invalid_message = self.__buffered_messages.pop(exc.partition, exc.offset)
            if invalid_message is None:
                raise Exception(
                    f"Invalid message not found in buffer {exc.partition} {exc.offset}",
                ) from None

            # XXX: This blocks if there are more than MAX_PENDING_FUTURES in the queue.
            try:
                self.__dlq_policy.produce(invalid_message, exc.reason)
            except Exception:
                logger.exception(
                    f"Failed to produce message (partition: {exc.partition} offset: {exc.offset}) to DLQ topic, dropping"
                )
                self.__metrics_buffer.incr_counter(
                    "arroyo.consumer.dlq.dropped_messages", 1
                )

            self.__metrics_buffer.incr_timing(
                "arroyo.consumer.dlq.time", time.time() - start_dlq
            )

    def _run_once(self) -> None:
        self.__metrics_buffer.incr_counter("arroyo.consumer.run.count", 1)

        message_carried_over = self.__message is not None

        if not message_carried_over:
            # Poll for a new message from the consumer only if there is no carried
            # over message which we need to successfully submit first.
            try:
                start_poll = time.time()
                self.__message = self.__consumer.poll(timeout=1.0)
                if self.__message:
                    self.__buffered_messages.append(self.__message)
                self.__metrics_buffer.incr_timing(
                    "arroyo.consumer.poll.time", time.time() - start_poll
                )
            except RecoverableError:
                return

        if self.__processing_strategy is not None:
            start_poll = time.time()
            try:
                self.__processing_strategy.poll()
            except InvalidMessage as e:
                self._handle_invalid_message(e)
                return

            self.__metrics_buffer.incr_timing(
                "arroyo.consumer.processing.time", time.time() - start_poll
            )
            if self.__message is not None:
                try:
                    start_submit = time.time()
                    message = Message(self.__message)
                    self.__processing_strategy.submit(message)

                    self.__metrics_buffer.incr_timing(
                        "arroyo.consumer.processing.time",
                        time.time() - start_submit,
                    )
                except MessageRejected as e:
                    # If the processing strategy rejected our message, we need
                    # to pause the consumer and hold the message until it is
                    # accepted, at which point we can resume consuming.
                    # if not message_carried_over:
                    if self.__backpressure_timestamp is None:
                        self.__backpressure_timestamp = time.time()

                    elif not self.__is_paused and (
                        time.time() - self.__backpressure_timestamp
                        > BACKPRESSURE_THRESHOLD
                    ):
                        self.__metrics_buffer.incr_counter("arroyo.consumer.pause", 1)
                        logger.debug(
                            "Caught %r while submitting %r, pausing consumer...",
                            e,
                            self.__message,
                        )
                        self.__consumer.pause([*self.__consumer.tell().keys()])
                        self.__is_paused = True

                    elif self.__is_paused:
                        maybe_message = self.__consumer.poll(0.1)
                        if maybe_message is not None:
                            # The paused consumer, in the above poll, has
                            # gone through rebalancing. In this case we
                            # expect that partition revocation cleared the
                            # pause flag and the carried over message.
                            # this assumption will not hold for cooperative-sticky rebalancing.
                            assert (
                                not self.__is_paused
                            ), "consumer unpaused itself without rebalancing"
                            assert (
                                self.__message is None
                            ), "consumer unpaused itself without rebalancing"

                    else:
                        time.sleep(0.01)

                except InvalidMessage as e:
                    self._handle_invalid_message(e)

                    if self.__is_paused:
                        self.__metrics_buffer.incr_counter("arroyo.consumer.resume", 1)
                        self.__consumer.resume([*self.__consumer.tell().keys()])
                        self.__is_paused = False

                else:
                    # Resume if we are currently in a paused state
                    if self.__is_paused:
                        self.__metrics_buffer.incr_counter("arroyo.consumer.resume", 1)
                        self.__consumer.resume([*self.__consumer.tell().keys()])
                        self.__is_paused = False

                    # Clear backpressure timestamp if it is set
                    self._clear_backpressure()

                    self.__message = None
        else:
            if self.__message is not None:
                raise InvalidStateError(
                    "received message without active processing strategy"
                )

    def signal_shutdown(self) -> None:
        """
        Tells the stream processor to shutdown on the next run loop
        iteration.

        Typically called from a signal handler.
        """
        logger.info("Shutdown signalled")

        self.__shutdown_requested = True

    def _shutdown(self) -> None:
        # when we close() a consumer, rdkafka would would revoke our partition
        # and call revocation callbacks, but also immediately revoke our member
        # ID as well, causing join() of the CommitStrategy (that is running in
        # the partition revocation callback) to crash.
        self._close_processing_strategy()

        # close the consumer
        logger.info("Stopping consumer")
        self.__metrics_buffer.flush()
        self.__consumer.close()
        self.__processor_factory.shutdown()
        logger.info("Stopped")

        # if there was an active processing strategy, it should be shut down
        # and unset when the partitions are revoked during consumer close
        assert (
            self.__processing_strategy is None
        ), "processing strategy was not closed on shutdown"<|MERGE_RESOLUTION|>--- conflicted
+++ resolved
@@ -140,11 +140,6 @@
         commit_policy: CommitPolicy = ONCE_PER_SECOND,
         dlq_policy: Optional[DlqPolicy[TStrategyPayload]] = None,
         join_timeout: Optional[float] = None,
-<<<<<<< HEAD
-        shutdown_strategy_before_consumer: bool = False,
-=======
-        handle_poll_while_paused: Optional[bool] = False,
->>>>>>> d3a6a766
     ) -> None:
         self.__consumer = consumer
         self.__processor_factory = processor_factory
