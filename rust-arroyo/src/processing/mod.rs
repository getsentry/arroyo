--- conflicted
+++ resolved
@@ -10,6 +10,7 @@
 use crate::backends::kafka::config::KafkaConfig;
 use crate::backends::kafka::types::KafkaPayload;
 use crate::backends::kafka::KafkaConsumer;
+use crate::backends::local::broker;
 use crate::backends::{AssignmentCallbacks, CommitOffsets, Consumer, ConsumerError};
 use crate::processing::dlq::{DlqPolicy, DlqPolicyWrapper};
 use crate::processing::strategies::{MessageRejected, StrategyError, SubmitError};
@@ -262,11 +263,9 @@
                     );
 
                     if let Some(broker_msg) = msg {
-                        self.buffered_messages.append(&broker_msg);
                         self.message = Some(Message {
-                            inner_message: InnerMessage::BrokerMessage(broker_msg),
+                            inner_message: InnerMessage::BrokerMessage(broker_msg.clone()),
                         });
-<<<<<<< HEAD
 
                         if let Some(dlq_buffer) = self
                             .consumer_state
@@ -274,10 +273,8 @@
                             .dlq_policy
                             .buffered_messages()
                         {
-                            dlq_buffer.append(broker_msg)
-                        }
-=======
->>>>>>> 7ab1bbf0
+                            dlq_buffer.append(&broker_msg)
+                        }
                     }
                 }
                 Err(err) => {
