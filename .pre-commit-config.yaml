repos:
  - repo: https://github.com/psf/black
    rev: 22.3.0
    hooks:
      - id: black
  - repo: https://github.com/pre-commit/pre-commit-hooks
    rev: v2.4.0
    hooks:
      - id: check-case-conflict
      - id: check-merge-conflict
      - id: check-symlinks
      - id: check-xml
      - id: check-yaml
      - id: detect-private-key
      - id: end-of-file-fixer
      - id: trailing-whitespace
      - id: fix-encoding-pragma
        args: ["--remove"]
  - repo: https://github.com/pycqa/flake8
<<<<<<< HEAD
    rev: 7.1.1
=======
    rev: 5.0.4
>>>>>>> aefcd9d3
    hooks:
      - id: flake8
        language_version: python3.12
  - repo: https://github.com/pre-commit/mirrors-mypy
    rev: 'v0.961'
    hooks:
    -   id: mypy
        args: [--config-file, mypy.ini, --strict]
        additional_dependencies: [pytest==7.1.2]
  - repo: https://github.com/pycqa/isort
    rev: 5.12.0
    hooks:
      - id: isort
        name: isort (python)
  - repo: local
    hooks:
      - id: cargo-fmt
        name: format rust code
        language: system
        # keep in sync with Cargo.toml. There is no way to run cargo fmt for specific files
        # https://github.com/rust-lang/rustfmt/issues/4485
        entry: rustfmt --edition 2021
        files: ^rust-arroyo/.*\.rs$
default_language_version:
  python: python3.13<|MERGE_RESOLUTION|>--- conflicted
+++ resolved
@@ -17,11 +17,7 @@
       - id: fix-encoding-pragma
         args: ["--remove"]
   - repo: https://github.com/pycqa/flake8
-<<<<<<< HEAD
-    rev: 7.1.1
-=======
     rev: 5.0.4
->>>>>>> aefcd9d3
     hooks:
       - id: flake8
         language_version: python3.12
