--- conflicted
+++ resolved
@@ -4,13 +4,8 @@
 from arroyo.backends.kafka import KafkaPayload
 from arroyo.backends.local.backend import LocalBroker
 from arroyo.backends.local.storages.memory import MemoryMessageStorage
-<<<<<<< HEAD
-from arroyo.processing.strategies.produce import ProduceAndCommit
+from arroyo.processing.strategies.produce import Produce, ProduceAndCommit
 from arroyo.types import Message, Partition, Payload, Position, Topic
-=======
-from arroyo.processing.strategies.produce import Produce, ProduceAndCommit
-from arroyo.types import Message, Partition, Topic
->>>>>>> ce7c92f7
 from arroyo.utils.clock import TestingClock
 
 
@@ -31,12 +26,7 @@
     value = b'{"something": "something"}'
     data = KafkaPayload(None, value, [])
 
-    message = Message(
-        Partition(orig_topic, 0),
-        1,
-        data,
-        epoch,
-    )
+    message = Message(Payload(data, {Partition(orig_topic, 0): Position(1, epoch)}))
 
     strategy.submit(message)
 
