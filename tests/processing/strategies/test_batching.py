--- conflicted
+++ resolved
@@ -6,17 +6,7 @@
 import pytest
 
 from arroyo.processing.strategies.abstract import MessageRejected
-from arroyo.processing.strategies.batching import (
-<<<<<<< HEAD
-    AbstractBatchWorker,
-    BatchProcessingStrategy,
-=======
-    BatchBuilder,
->>>>>>> 84934df1
-    BatchStep,
-    UnbatchStep,
-    ValuesBatch,
-)
+from arroyo.processing.strategies.batching import BatchStep, UnbatchStep, ValuesBatch
 from arroyo.processing.strategies.reduce import BatchBuilder
 from arroyo.processing.strategies.transform import TransformStep
 from arroyo.types import BaseValue, BrokerValue, Message, Partition, Topic, Value
