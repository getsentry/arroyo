import json
import time
from datetime import datetime
from typing import Any, Mapping, MutableSequence, Optional, Tuple

import pytest

from arroyo.backends.kafka import KafkaPayload
from arroyo.backends.local.backend import LocalBroker
from arroyo.processing.strategies.abstract import ProcessingStrategy
from arroyo.processing.strategies.dead_letter_queue.dead_letter_queue import (
    DeadLetterQueue,
)
from arroyo.processing.strategies.dead_letter_queue.policies.abstract import (
    DATE_TIME_FORMAT,
    InvalidKafkaMessage,
    InvalidMessage,
    InvalidMessages,
)
from arroyo.processing.strategies.dead_letter_queue.policies.count import (
    CountInvalidMessagePolicy,
)
from arroyo.processing.strategies.dead_letter_queue.policies.ignore import (
    IgnoreInvalidMessagePolicy,
)
from arroyo.processing.strategies.dead_letter_queue.policies.produce import (
    ProduceInvalidMessagePolicy,
)
from arroyo.processing.strategies.dead_letter_queue.policies.raise_e import (
    RaiseInvalidMessagePolicy,
)
from arroyo.types import Message, Partition, Topic

NO_KEY = "No key"
BAD_PAYLOAD = "Bad payload"
NOW = datetime.now()


def kafka_message_to_invalid_kafka_message(
    message: Message[KafkaPayload], reason: str
) -> InvalidKafkaMessage:
    return InvalidKafkaMessage(
        payload=message.payload.value,
        timestamp=message.timestamp,
        topic=message.partition.topic.name,
        consumer_group="",
        partition=message.partition.index,
        offset=message.offset,
        headers=message.payload.headers,
        reason=reason,
    )


class FakeProcessingStep(ProcessingStrategy[KafkaPayload]):
    """
    Raises InvalidMessages if a submitted message has no key in payload.
    """

    def poll(self) -> None:
        raise InvalidMessages(
            [
                InvalidKafkaMessage(
<<<<<<< HEAD
                    payload=b"a bad message",
                    timestamp=datetime.now(),
=======
                    payload=b"",
                    timestamp=NOW,
>>>>>>> b3f68671
                    topic="",
                    consumer_group="",
                    partition=0,
                    offset=0,
                    headers=[],
                    reason=NO_KEY,
                )
            ]
        )

    def join(self, timeout: Optional[float] = None) -> None:
        pass

    def terminate(self) -> None:
        pass

    def close(self) -> None:
        pass

    def submit(self, message: Message[KafkaPayload]) -> None:
        """
        Valid message is one with a key and decodable value.
        """
        reason: str = ""

        try:
            message.payload.value.decode("utf-8")
        except UnicodeDecodeError:
            reason = BAD_PAYLOAD
        else:
            if message.payload.key is None:
                reason = NO_KEY

        if reason:
            raise InvalidMessages(
                [kafka_message_to_invalid_kafka_message(message, reason)]
            )


class FakeBatchingProcessingStep(FakeProcessingStep):
    """
    Batches up to 5 messages.
    """

    def __init__(self) -> None:
        self._batch: MutableSequence[Message[KafkaPayload]] = []

    def submit(self, message: Message[KafkaPayload]) -> None:
        self._batch.append(message)
        if len(self._batch) > 4:
            self._submit_multiple()

    def _process_message(self, message: Message[KafkaPayload]) -> None:
        """
        Some processing we want to happen per message.
        """
        if message.payload.key is None:
            raise InvalidMessages(
                [kafka_message_to_invalid_kafka_message(message, "No Key")]
            )

    def _submit_multiple(self) -> None:
        """
        Valid message is one with a key.
        """
<<<<<<< HEAD
        bad_messages: MutableSequence[InvalidMessage] = []
        for message in self._batch:
            try:
                self._process_message(message)
            except InvalidMessages as e:
                bad_messages += e.messages
        # At this point, we have some bad messages but the
        # good ones have been processed without failing entire batch
=======
        bad_messages = [
            kafka_message_to_invalid_kafka_message(message, NO_KEY)
            for message in self._batch
            if message.payload.key is None
        ]
>>>>>>> b3f68671
        self._batch = []
        if bad_messages:
            raise InvalidMessages(bad_messages)


@pytest.fixture
def processing_step() -> ProcessingStrategy[KafkaPayload]:
    return FakeProcessingStep()


@pytest.fixture
def valid_message() -> Message[KafkaPayload]:
    valid_payload = KafkaPayload(b"Key", b"Value", [])
    return Message(Partition(Topic(""), 0), 0, valid_payload, NOW)


@pytest.fixture
def invalid_message_no_key() -> Message[KafkaPayload]:
    invalid_payload = KafkaPayload(None, b"Value", [])
    return Message(Partition(Topic(""), 0), 0, invalid_payload, NOW)


@pytest.fixture
def invalid_message_bad_value() -> Message[KafkaPayload]:
    invalid_payload = KafkaPayload(key=b"Key", value=b"\xff", headers=[])
    return Message(Partition(Topic(""), 0), 0, invalid_payload, NOW)


def test_raise(
    valid_message: Message[KafkaPayload],
    invalid_message_no_key: Message[KafkaPayload],
    processing_step: FakeProcessingStep,
) -> None:
    dlq_raise: DeadLetterQueue[KafkaPayload] = DeadLetterQueue(
        processing_step, RaiseInvalidMessagePolicy()
    )
    dlq_raise.submit(valid_message)
    with pytest.raises(InvalidMessages):
        dlq_raise.submit(invalid_message_no_key)
    with pytest.raises(InvalidMessages):
        dlq_raise.poll()


def test_ignore(
    valid_message: Message[KafkaPayload],
    invalid_message_no_key: Message[KafkaPayload],
    processing_step: FakeProcessingStep,
) -> None:
    dlq_ignore: DeadLetterQueue[KafkaPayload] = DeadLetterQueue(
        processing_step, IgnoreInvalidMessagePolicy()
    )
    dlq_ignore.submit(valid_message)
    dlq_ignore.submit(invalid_message_no_key)


def test_count(
    valid_message: Message[KafkaPayload],
    invalid_message_no_key: Message[KafkaPayload],
    processing_step: FakeProcessingStep,
) -> None:
    dlq_count: DeadLetterQueue[KafkaPayload] = DeadLetterQueue(
        processing_step,
        CountInvalidMessagePolicy(next_policy=IgnoreInvalidMessagePolicy(), limit=5),
    )
    dlq_count.submit(valid_message)
    for _ in range(5):
        dlq_count.submit(invalid_message_no_key)
    with pytest.raises(InvalidMessages):
        dlq_count.submit(invalid_message_no_key)


def test_count_short(
    valid_message: Message[KafkaPayload],
    invalid_message_no_key: Message[KafkaPayload],
    processing_step: FakeProcessingStep,
) -> None:
    dlq_count_short: DeadLetterQueue[KafkaPayload] = DeadLetterQueue(
        processing_step,
        CountInvalidMessagePolicy(
            next_policy=IgnoreInvalidMessagePolicy(), limit=5, seconds=1
        ),
    )
    dlq_count_short.submit(valid_message)
    for _ in range(5):
        dlq_count_short.submit(invalid_message_no_key)
    with pytest.raises(InvalidMessages):
        dlq_count_short.submit(invalid_message_no_key)
    time.sleep(1)
    dlq_count_short.submit(invalid_message_no_key)


def test_stateful_count(
    valid_message: Message[KafkaPayload],
    invalid_message_no_key: Message[KafkaPayload],
    processing_step: FakeProcessingStep,
) -> None:

    now = int(NOW.timestamp())
    state: MutableSequence[Tuple[int, int]] = [(now - 1, 2), (now, 2)]

    # Stateful count DLQ intialized with 4 hits in the state
    dlq_count_load_state: DeadLetterQueue[KafkaPayload] = DeadLetterQueue(
        processing_step,
        CountInvalidMessagePolicy(
            next_policy=IgnoreInvalidMessagePolicy(),
            limit=5,
            load_state=state,
        ),
    )

    dlq_count_load_state.submit(valid_message)

    # Limit is 5, 4 hits exist, 1 more should be added without exception raised
    dlq_count_load_state.submit(invalid_message_no_key)

    # Limit is 5, 5 hits exist, next invalid message should cause exception
    with pytest.raises(InvalidMessages):
        dlq_count_load_state.submit(invalid_message_no_key)


def test_invalid_batched_messages(
    valid_message: Message[KafkaPayload],
    invalid_message_no_key: Message[KafkaPayload],
) -> None:
    fake_batching_processor = FakeBatchingProcessingStep()
    count_policy = CountInvalidMessagePolicy(
        next_policy=IgnoreInvalidMessagePolicy(), limit=5
    )
    dlq_count: DeadLetterQueue[KafkaPayload] = DeadLetterQueue(
        fake_batching_processor, count_policy
    )

    """
    Batch submits on 5th message, count policy raises on 6th invalid message processed.

    First batch submitted on 3rd iteration with 3 invalid and 2 valid messages
    - count policy now holds 3 invalid messages

    Second batch submitted on 5th iteration with 3 valid and and 2 invalid messages
    - count policy now holds 5 invalid messages
    """
    for _ in range(5):
        dlq_count.submit(invalid_message_no_key)
        dlq_count.submit(valid_message)

    # build the next batch with 4 invalid messages, count policy still only sees 5 invalid messages
    for _ in range(4):
        dlq_count.submit(invalid_message_no_key)
    assert count_policy._count() == 5

    """
    Next message submitted triggers batch to submit
    - submits 4 batched invalid messages to the count policy, triggering it to raise
    """
    with pytest.raises(InvalidMessages) as e_info:
        dlq_count.submit(valid_message)

    assert len(e_info.value.messages) == 4
    assert count_policy._count() == 9


def test_produce_invalid_messages(
    valid_message: Message[KafkaPayload],
    invalid_message_no_key: Message[KafkaPayload],
    invalid_message_bad_value: Message[KafkaPayload],
    processing_step: FakeProcessingStep,
    broker: LocalBroker[KafkaPayload],
) -> None:
    producer = broker.get_producer()
    topic = Topic("test-dead-letter-topic")
    broker.create_topic(topic, 1)
    produce_policy = ProduceInvalidMessagePolicy(
        producer, Topic("test-dead-letter-topic")
    )
    dlq_produce: DeadLetterQueue[KafkaPayload] = DeadLetterQueue(
        processing_step, produce_policy
    )

    consumer = broker.get_consumer("test-group")
    consumer.subscribe([topic])

    # valid message should not be produced to dead-letter topic
    dlq_produce.submit(valid_message)
    assert consumer.poll() is None

    # invalid messages should
    dlq_produce.submit(invalid_message_no_key)
    dlq_produce.submit(invalid_message_bad_value)

    produced_message = consumer.poll()
    assert_produced_message_is_expected(
        produced_message,
        {
            "payload": "Value",
            "timestamp": NOW.strftime(DATE_TIME_FORMAT),
            "topic": "",
            "consumer_group": "",
            "partition": 0,
            "offset": 0,
            "headers": [],
            "key": None,
            "reason": NO_KEY,
        },
    )

    produced_message = consumer.poll()
    assert_produced_message_is_expected(
        produced_message,
        {
            "payload": "(base64) /w==",
            "timestamp": NOW.strftime(DATE_TIME_FORMAT),
            "topic": "",
            "consumer_group": "",
            "partition": 0,
            "offset": 0,
            "headers": [],
            "key": None,
            "reason": BAD_PAYLOAD,
        },
    )


def assert_produced_message_is_expected(
    produced_message: Optional[Message[KafkaPayload]], expected_dict: Mapping[str, Any]
) -> None:
    assert produced_message is not None
    # produced message should have appropriate info
    dead_letter_payload = produced_message.payload.value
    dead_letter_dict = json.loads(dead_letter_payload)
    assert dead_letter_dict == expected_dict<|MERGE_RESOLUTION|>--- conflicted
+++ resolved
@@ -60,13 +60,8 @@
         raise InvalidMessages(
             [
                 InvalidKafkaMessage(
-<<<<<<< HEAD
                     payload=b"a bad message",
-                    timestamp=datetime.now(),
-=======
-                    payload=b"",
                     timestamp=NOW,
->>>>>>> b3f68671
                     topic="",
                     consumer_group="",
                     partition=0,
@@ -125,14 +120,13 @@
         """
         if message.payload.key is None:
             raise InvalidMessages(
-                [kafka_message_to_invalid_kafka_message(message, "No Key")]
+                [kafka_message_to_invalid_kafka_message(message, NO_KEY)]
             )
 
     def _submit_multiple(self) -> None:
         """
         Valid message is one with a key.
         """
-<<<<<<< HEAD
         bad_messages: MutableSequence[InvalidMessage] = []
         for message in self._batch:
             try:
@@ -141,13 +135,6 @@
                 bad_messages += e.messages
         # At this point, we have some bad messages but the
         # good ones have been processed without failing entire batch
-=======
-        bad_messages = [
-            kafka_message_to_invalid_kafka_message(message, NO_KEY)
-            for message in self._batch
-            if message.payload.key is None
-        ]
->>>>>>> b3f68671
         self._batch = []
         if bad_messages:
             raise InvalidMessages(bad_messages)
