--- conflicted
+++ resolved
@@ -12,13 +12,8 @@
     DeadLetterQueue,
 )
 from arroyo.processing.strategies.dead_letter_queue.policies.abstract import (
-<<<<<<< HEAD
-    InvalidMessage,
-=======
     InvalidKafkaMessage,
->>>>>>> 4c1c5723
     InvalidMessages,
-    Serializable,
 )
 from arroyo.processing.strategies.dead_letter_queue.policies.count import (
     CountInvalidMessagePolicy,
@@ -61,24 +56,20 @@
     """
 
     def poll(self) -> None:
-<<<<<<< HEAD
-        raise InvalidMessages([InvalidMessage("a bad message", NOW, reason=NO_KEY)])
-=======
         raise InvalidMessages(
             [
                 InvalidKafkaMessage(
                     payload=b"",
-                    timestamp=datetime.now(),
+                    timestamp=NOW,
                     topic="",
                     consumer_group="",
                     partition=0,
                     offset=0,
                     headers=[],
-                    reason="No Key",
+                    reason=NO_KEY,
                 )
             ]
         )
->>>>>>> 4c1c5723
 
     def join(self, timeout: Optional[float] = None) -> None:
         pass
@@ -93,35 +84,19 @@
         """
         Valid message is one with a key and decodable value.
         """
-<<<<<<< HEAD
-        payload: Serializable = ""
         reason: str = ""
+
         try:
             message.payload.value.decode("utf-8")
         except UnicodeDecodeError:
             reason = BAD_PAYLOAD
-            payload = message.payload.value
         else:
             if message.payload.key is None:
                 reason = NO_KEY
-                payload = str(message.payload)
 
         if reason:
             raise InvalidMessages(
-                [
-                    InvalidMessage(
-                        payload=payload,
-                        timestamp=message.timestamp,
-                        offset=message.offset,
-                        partition=message.partition.index,
-                        reason=reason,
-                    )
-                ]
-=======
-        if message.payload.key is None:
-            raise InvalidMessages(
-                [kafka_message_to_invalid_kafka_message(message, "No Key")]
->>>>>>> 4c1c5723
+                [kafka_message_to_invalid_kafka_message(message, reason)]
             )
 
 
@@ -143,11 +118,7 @@
         Valid message is one with a key.
         """
         bad_messages = [
-<<<<<<< HEAD
-            InvalidMessage(payload=str(message.payload), timestamp=message.timestamp)
-=======
-            kafka_message_to_invalid_kafka_message(message, "No Key")
->>>>>>> 4c1c5723
+            kafka_message_to_invalid_kafka_message(message, NO_KEY)
             for message in self._batch
             if message.payload.key is None
         ]
@@ -344,12 +315,15 @@
     assert_produced_message_is_expected(
         produced_message,
         {
-            "payload": "KafkaPayload(key=None, value=b'Value', headers=[])",
+            "payload": "Value",
             "timestamp": NOW.strftime(DATE_TIME_FORMAT),
-            "reason": NO_KEY,
-            "consumer_group": None,
+            "topic": "",
+            "consumer_group": "",
             "partition": 0,
             "offset": 0,
+            "headers": [],
+            "key": None,
+            "reason": NO_KEY,
         },
     )
 
@@ -359,10 +333,13 @@
         {
             "payload": "(base64) /w==",
             "timestamp": NOW.strftime(DATE_TIME_FORMAT),
-            "reason": BAD_PAYLOAD,
-            "consumer_group": None,
+            "topic": "",
+            "consumer_group": "",
             "partition": 0,
             "offset": 0,
+            "headers": [],
+            "key": None,
+            "reason": BAD_PAYLOAD,
         },
     )
 
