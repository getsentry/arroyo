import time
from datetime import datetime
from typing import MutableSequence, Optional, Tuple

import pytest

from arroyo.backends.kafka import KafkaPayload
from arroyo.processing.strategies.abstract import ProcessingStrategy
from arroyo.processing.strategies.dead_letter_queue.dead_letter_queue import (
    DeadLetterQueue,
)
from arroyo.processing.strategies.dead_letter_queue.policies.abstract import (
    InvalidMessages,
)
from arroyo.processing.strategies.dead_letter_queue.policies.count import (
    CountInvalidMessagePolicy,
)
from arroyo.processing.strategies.dead_letter_queue.policies.ignore import (
    IgnoreInvalidMessagePolicy,
)
from arroyo.processing.strategies.dead_letter_queue.policies.raise_e import (
    RaiseInvalidMessagePolicy,
)
from arroyo.types import Message, Partition, Topic


class FakeProcessingStep(ProcessingStrategy[KafkaPayload]):
    """
    Raises InvalidMessages if a submitted message has no key in payload.
    """

    def poll(self) -> None:
<<<<<<< HEAD
        raise InvalidMessage(
            message=Message(
                Partition(Topic("topic"), 0),
                0,
                KafkaPayload(None, b"", []),
                datetime.now(),
            )
=======
        raise InvalidMessages(
            [
                Message(
                    Partition(Topic(""), 0),
                    0,
                    KafkaPayload(None, b"", []),
                    datetime.now(),
                )
            ]
>>>>>>> f81aa441
        )

    def join(self, timeout: Optional[float] = None) -> None:
        pass

    def terminate(self) -> None:
        pass

    def close(self) -> None:
        pass

    def submit(self, message: Message[KafkaPayload]) -> None:
        """
        Valid message is one with a key.
        """
        if message.payload.key is None:
            raise InvalidMessages([message])


class FakeBatchingProcessingStep(FakeProcessingStep):
    """
    Batches up to 5 messages.
    """

    def __init__(self) -> None:
        self._batch: MutableSequence[Message[KafkaPayload]] = []

    def submit(self, message: Message[KafkaPayload]) -> None:
        self._batch.append(message)
        if len(self._batch) > 4:
            self._submit_multiple()

    def _submit_multiple(self) -> None:
        """
        Valid message is one with a key.
        """
        bad_messages = [
            message for message in self._batch if message.payload.key is None
        ]
        self._batch = []
        if bad_messages:
            raise InvalidMessages(bad_messages)


@pytest.fixture
def processing_step() -> ProcessingStrategy[KafkaPayload]:
    return FakeProcessingStep()


@pytest.fixture
def valid_message() -> Message[KafkaPayload]:
    valid_payload = KafkaPayload(b"", b"", [])
    return Message(Partition(Topic(""), 0), 0, valid_payload, datetime.now())


@pytest.fixture
def invalid_message() -> Message[KafkaPayload]:
    invalid_payload = KafkaPayload(None, b"", [])
    return Message(Partition(Topic(""), 0), 0, invalid_payload, datetime.now())


def test_raise(
    valid_message: Message[KafkaPayload],
    invalid_message: Message[KafkaPayload],
    processing_step: FakeProcessingStep,
) -> None:
    dlq_raise: DeadLetterQueue[KafkaPayload] = DeadLetterQueue(
        processing_step, RaiseInvalidMessagePolicy()
    )
    dlq_raise.submit(valid_message)
    with pytest.raises(InvalidMessages):
        dlq_raise.submit(invalid_message)
    with pytest.raises(InvalidMessages):
        dlq_raise.poll()


def test_ignore(
    valid_message: Message[KafkaPayload],
    invalid_message: Message[KafkaPayload],
    processing_step: FakeProcessingStep,
) -> None:
    dlq_ignore: DeadLetterQueue[KafkaPayload] = DeadLetterQueue(
        processing_step, IgnoreInvalidMessagePolicy()
    )
    dlq_ignore.submit(valid_message)
    dlq_ignore.submit(invalid_message)


def test_count(
    valid_message: Message[KafkaPayload],
    invalid_message: Message[KafkaPayload],
    processing_step: FakeProcessingStep,
) -> None:
    dlq_count: DeadLetterQueue[KafkaPayload] = DeadLetterQueue(
        processing_step, CountInvalidMessagePolicy(5)
    )
    dlq_count.submit(valid_message)
    for _ in range(5):
        dlq_count.submit(invalid_message)
    with pytest.raises(InvalidMessages):
        dlq_count.submit(invalid_message)


def test_count_short(
    valid_message: Message[KafkaPayload],
    invalid_message: Message[KafkaPayload],
    processing_step: FakeProcessingStep,
) -> None:
    dlq_count_short: DeadLetterQueue[KafkaPayload] = DeadLetterQueue(
        processing_step, CountInvalidMessagePolicy(5, 1)
    )
    dlq_count_short.submit(valid_message)
    for _ in range(5):
        dlq_count_short.submit(invalid_message)
    with pytest.raises(InvalidMessages):
        dlq_count_short.submit(invalid_message)
    time.sleep(1)
    dlq_count_short.submit(invalid_message)


def test_stateful_count(
    valid_message: Message[KafkaPayload],
    invalid_message: Message[KafkaPayload],
    processing_step: FakeProcessingStep,
) -> None:

    now = int(datetime.now().timestamp())
    state: MutableSequence[Tuple[int, int]] = [(now - 1, 2), (now, 2)]

    # Stateful count DLQ intialized with 4 hits in the state
    dlq_count_load_state: DeadLetterQueue[KafkaPayload] = DeadLetterQueue(
        processing_step,
        CountInvalidMessagePolicy(
            limit=5,
            load_state=state,
        ),
    )

    dlq_count_load_state.submit(valid_message)

    # Limit is 5, 4 hits exist, 1 more should be added without exception raised
    dlq_count_load_state.submit(invalid_message)

    # Limit is 5, 5 hits exist, next invalid message should cause exception
    with pytest.raises(InvalidMessages):
        dlq_count_load_state.submit(invalid_message)


def test_multiple_invalid_messages(
    valid_message: Message[KafkaPayload],
    invalid_message: Message[KafkaPayload],
) -> None:
    fake_batching_processor = FakeBatchingProcessingStep()
    count_policy = CountInvalidMessagePolicy(5)
    dlq_count: DeadLetterQueue[KafkaPayload] = DeadLetterQueue(
        fake_batching_processor, count_policy
    )

    """
    Batch submits on 5th message, count policy raises on 6th invalid message processed.

    First batch submitted on 3rd iteration with 3 invalid and 2 valid messages
    - count policy now holds 3 invalid messages

    Second batch submitted on 5th iteration with 3 valid and and 2 invalid messages
    - count policy now holds 5 invalid messages
    """
    for _ in range(5):
        dlq_count.submit(invalid_message)
        dlq_count.submit(valid_message)

    # build the next batch with 4 invalid messages, count policy still only sees 5 invalid messages
    for _ in range(4):
        dlq_count.submit(invalid_message)
    assert count_policy._count() == 5

    """
    Next message submitted triggers batch to submit
    - submits 4 batched invalid messages to the count policy, triggering it to raise
    """
    with pytest.raises(InvalidMessages) as e_info:
        dlq_count.submit(valid_message)

    assert len(e_info.value.messages) == 4
    assert count_policy._count() == 9<|MERGE_RESOLUTION|>--- conflicted
+++ resolved
@@ -30,15 +30,6 @@
     """
 
     def poll(self) -> None:
-<<<<<<< HEAD
-        raise InvalidMessage(
-            message=Message(
-                Partition(Topic("topic"), 0),
-                0,
-                KafkaPayload(None, b"", []),
-                datetime.now(),
-            )
-=======
         raise InvalidMessages(
             [
                 Message(
@@ -48,7 +39,6 @@
                     datetime.now(),
                 )
             ]
->>>>>>> f81aa441
         )
 
     def join(self, timeout: Optional[float] = None) -> None:
