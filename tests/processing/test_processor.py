import time
from datetime import datetime, timedelta
from typing import Any, Mapping, Optional, Sequence, cast
from unittest import mock

import py.path
import pytest

from arroyo.backends.local.backend import LocalBroker
from arroyo.backends.local.storages.abstract import MessageStorage
from arroyo.backends.local.storages.memory import MemoryMessageStorage
from arroyo.commit import IMMEDIATE, CommitPolicy
from arroyo.dlq import DlqPolicy, InvalidMessage
from arroyo.processing.processor import InvalidStateError, StreamProcessor
from arroyo.processing.strategies import Healthcheck
from arroyo.processing.strategies.abstract import (
    MessageRejected,
    ProcessingStrategy,
    ProcessingStrategyFactory,
)
from arroyo.types import BrokerValue, Commit, Message, Partition, Topic
from arroyo.utils.clock import MockedClock
from tests.assertions import assert_changes, assert_does_not_change
from tests.metrics import Increment, TestingMetricsBackend, Timing


def test_stream_processor_lifecycle() -> None:
    topic = Topic("topic")

    consumer = mock.Mock()
    strategy = mock.Mock()
    factory = mock.Mock()
    factory.create_with_partitions.return_value = strategy

    metrics = TestingMetricsBackend

    with assert_changes(lambda: int(consumer.subscribe.call_count), 0, 1):
        processor: StreamProcessor[int] = StreamProcessor(
            consumer, topic, factory, IMMEDIATE
        )

    # The processor should accept heartbeat messages without an assignment or
    # active processor.
    consumer.tell.return_value = {}
    consumer.poll.return_value = None
    processor._run_once()

    partition = Partition(topic, 0)
    offset = 0
    now = datetime.now()
    payload = 0

    message = Message(BrokerValue(payload, partition, offset, now))

    subscribe_args, subscribe_kwargs = consumer.subscribe.call_args
    assert subscribe_args[0] == [topic]

    assignment_callback = subscribe_kwargs["on_assign"]
    revocation_callback = subscribe_kwargs["on_revoke"]

    # Assignment should succeed if no assignment already exists.
    offsets = {Partition(topic, 0): 0}
    assignment_callback(offsets)

    # If ``Consumer.poll`` doesn't return a message, we should poll the
    # processing strategy, but not submit anything for processing.
    consumer.poll.return_value = None
    with assert_changes(
        lambda: int(strategy.poll.call_count), 0, 1
    ), assert_does_not_change(lambda: int(strategy.submit.call_count), 0):
        processor._run_once()

    # If ``Consumer.poll`` **does** return a message, we should poll the
    # processing strategy and submit the message for processing.
    consumer.poll.return_value = message.value
    with assert_changes(lambda: int(strategy.poll.call_count), 1, 2), assert_changes(
        lambda: int(strategy.submit.call_count), 0, 1
    ):
        processor._run_once()
        assert strategy.submit.call_args_list[-1] == mock.call(message)

    # If the message is rejected by the processing strategy, the consumer
    # should be paused and the message should be held for later.
    consumer.tell.return_value = offsets
    consumer.poll.return_value = message.value
    strategy.submit.side_effect = MessageRejected()
    with assert_changes(lambda: int(consumer.pause.call_count), 0, 1):
        processor._run_once()
        assert strategy.submit.call_args_list[-1] == mock.call(message)

        with mock.patch("time.time", return_value=time.time() + 5):
            # time.sleep(5)
            processor._run_once()  # Should pause now

    # Once the message is accepted by the processing strategy, the consumer
    # should be resumed.
    consumer.poll.return_value = None
    strategy.submit.return_value = None
    strategy.submit.side_effect = None
    with assert_changes(lambda: int(consumer.resume.call_count), 0, 1):
        processor._run_once()
        assert strategy.submit.call_args_list[-1] == mock.call(message)

    # Strategy should be closed and recreated if it already exists and
    # we got another partition assigned.
    with assert_changes(lambda: int(strategy.close.call_count), 0, 1):
        assignment_callback({Partition(topic, 0): 0})

    # Revocation should succeed with an active assignment, and cause the
    # strategy instance to be closed.
    consumer.tell.return_value = {}

    with assert_changes(lambda: int(strategy.close.call_count), 1, 2):
        revocation_callback([Partition(topic, 0)])

    # Revocation should noop without an active assignment.
    revocation_callback([Partition(topic, 0)])
    revocation_callback([Partition(topic, 0)])

    # The processor should not accept non-heartbeat messages without an
    # assignment or active processor.
    consumer.poll.return_value = message.value
    with pytest.raises(InvalidStateError):
        processor._run_once()

    with assert_changes(lambda: int(consumer.close.call_count), 0, 1), assert_changes(
        lambda: int(factory.shutdown.call_count), 0, 1
    ):
        processor._shutdown()

    assert list((type(call), call.name) for call in metrics.calls) == [
        (Increment, "arroyo.consumer.partitions_assigned.count"),
        (Timing, "arroyo.consumer.run.create_strategy"),
        (Timing, "arroyo.consumer.run.callback"),
        (Timing, "arroyo.consumer.poll.time"),
        (Timing, "arroyo.consumer.callback.time"),
        (Timing, "arroyo.consumer.processing.time"),
        (Increment, "arroyo.consumer.run.count"),
        (Increment, "arroyo.consumer.partitions_assigned.count"),
        (Timing, "arroyo.consumer.run.close_strategy"),
        (Timing, "arroyo.consumer.run.create_strategy"),
        (Timing, "arroyo.consumer.run.callback"),
        (Increment, "arroyo.consumer.partitions_revoked.count"),
        (Timing, "arroyo.consumer.run.close_strategy"),
        (Timing, "arroyo.consumer.run.callback"),
        (Increment, "arroyo.consumer.partitions_revoked.count"),
        (Timing, "arroyo.consumer.run.callback"),
        (Increment, "arroyo.consumer.partitions_revoked.count"),
        (Timing, "arroyo.consumer.run.callback"),
        (Timing, "arroyo.consumer.processing.time"),
        (Timing, "arroyo.consumer.backpressure.time"),
        (Timing, "arroyo.consumer.join.time"),
        (Timing, "arroyo.consumer.shutdown.time"),
        (Timing, "arroyo.consumer.callback.time"),
        (Timing, "arroyo.consumer.poll.time"),
        (Increment, "arroyo.consumer.pause"),
        (Increment, "arroyo.consumer.run.count"),
        (Increment, "arroyo.consumer.resume"),
    ]


def test_stream_processor_termination_on_error() -> None:
    topic = Topic("test")

    consumer = mock.Mock()
    partition = Partition(topic, 0)
    offset = 0
    now = datetime.now()

    consumer.tell.return_value = {}
    consumer.poll.return_value = BrokerValue(0, partition, offset, now)

    exception = NotImplementedError("error")

    strategy = mock.Mock()
    strategy.submit.side_effect = exception

    factory = mock.Mock()
    factory.create_with_partitions.return_value = strategy

    processor: StreamProcessor[int] = StreamProcessor(
        consumer, topic, factory, IMMEDIATE
    )

    assignment_callback = consumer.subscribe.call_args.kwargs["on_assign"]
    assignment_callback({Partition(topic, 0): 0})

    with pytest.raises(Exception) as e, assert_changes(
        lambda: int(strategy.terminate.call_count), 0, 1
    ), assert_changes(lambda: int(consumer.close.call_count), 0, 1):
        processor.run()

    assert e.value == exception


def test_stream_processor_invalid_message_from_poll() -> None:
    topic = Topic("test")

    consumer = mock.Mock()
    partition = Partition(topic, 0)
    offset = 1
    now = datetime.now()

    consumer.tell.return_value = {}
    consumer.poll.side_effect = [BrokerValue(0, partition, offset, now)]

    strategy = mock.Mock()
    strategy.poll.side_effect = [
        InvalidMessage(partition, 0, needs_commit=False),
        None,
    ]

    factory = mock.Mock()
    factory.create_with_partitions.return_value = strategy

    processor: StreamProcessor[int] = StreamProcessor(
        consumer, topic, factory, IMMEDIATE
    )

    assignment_callback = consumer.subscribe.call_args.kwargs["on_assign"]
    assignment_callback({Partition(topic, 0): 0})

    # We need to ensure that poll() is called again after it raises
    # InvalidMessage the first time. This gives the strategy time to commit
    # offsets for that message before the next one is submitted.
    processor._run_once()
    assert strategy.poll.call_count == 1

    processor._run_once()
    assert strategy.poll.call_count == 2
    assert strategy.submit.call_count == 1


def test_stream_processor_invalid_message_from_submit() -> None:
    topic = Topic("test")

    consumer = mock.Mock()
    partition = Partition(topic, 0)
    offset = 1
    now = datetime.now()

    consumer.tell.return_value = {}
    consumer.poll.side_effect = [
        BrokerValue(0, partition, offset, now),
        BrokerValue(1, partition, offset + 1, now),
    ]

    strategy = mock.Mock()
    strategy.submit.side_effect = [
        InvalidMessage(partition, 0, needs_commit=False),
        None,
        None,
    ]

    factory = mock.Mock()
    factory.create_with_partitions.return_value = strategy

    processor: StreamProcessor[int] = StreamProcessor(
        consumer, topic, factory, IMMEDIATE
    )

    assignment_callback = consumer.subscribe.call_args.kwargs["on_assign"]
    assignment_callback({Partition(topic, 0): 0})

    processor._run_once()
    assert strategy.poll.call_count == 1
    assert consumer.pause.call_count == 0
    assert strategy.submit.call_count == 1

    processor._run_once()
    assert strategy.submit.call_count == 2
    assert strategy.submit.call_args_list == [
        mock.call(Message(BrokerValue(0, partition, offset, now))),
        mock.call(Message(BrokerValue(0, partition, offset, now))),
    ]

    processor._run_once()
    assert strategy.submit.call_count == 3
    assert strategy.submit.call_args_list == [
        mock.call(Message(BrokerValue(0, partition, offset, now))),
        mock.call(Message(BrokerValue(0, partition, offset, now))),
        mock.call(Message(BrokerValue(1, partition, offset + 1, now))),
    ]


def test_stream_processor_create_with_partitions() -> None:
    topic = Topic("topic")

    consumer = mock.Mock()
    consumer.tell.return_value = {}
    strategy = mock.Mock()
    factory = mock.Mock()
    factory.create_with_partitions.return_value = strategy

    with assert_changes(lambda: int(consumer.subscribe.call_count), 0, 1):
        processor: StreamProcessor[int] = StreamProcessor(
            consumer, topic, factory, IMMEDIATE
        )

    subscribe_args, subscribe_kwargs = consumer.subscribe.call_args
    assert subscribe_args[0] == [topic]

    assignment_callback = subscribe_kwargs["on_assign"]
    revocation_callback = subscribe_kwargs["on_revoke"]

    # First partition assigned
    offsets_p0 = {Partition(topic, 0): 0}
    assignment_callback(offsets_p0)

    create_args, _ = factory.create_with_partitions.call_args
    assert factory.create_with_partitions.call_count == 1
    assert create_args[1] == offsets_p0

    consumer.tell.return_value = {**offsets_p0}

    # Second partition assigned
    offsets_p1 = {Partition(topic, 1): 0}
    assignment_callback(offsets_p1)

    create_args, _ = factory.create_with_partitions.call_args
    assert factory.create_with_partitions.call_count == 2
    assert create_args[1] == {**offsets_p1, **offsets_p0}

    processor._run_once()

    # First partition revoked
    consumer.tell.return_value = {**offsets_p0, **offsets_p1}
    revocation_callback([Partition(topic, 0)])

    create_args, _ = factory.create_with_partitions.call_args
    assert factory.create_with_partitions.call_count == 3
    assert create_args[1] == offsets_p1

    # Second partition revoked - no partitions left
    consumer.tell.return_value = {**offsets_p1}
    revocation_callback([Partition(topic, 1)])

    # No partitions left means we don't re-create the strategy
    # so `create_with_partitions` call count shouldn't increase
    assert factory.create_with_partitions.call_count == 3


class CommitOffsets(ProcessingStrategy[int]):
    def __init__(self, commit: Commit) -> None:
        self.__commit = commit

    def submit(self, message: Message[int]) -> None:
        # If we get a message with value of 1, force commit
        if message.payload == 1:
            self.__commit(
                message.committable,
                force=True,
            )

        self.__commit(
            message.committable,
        )

    def poll(self) -> None:
        pass

    def close(self) -> None:
        pass

    def join(self, timeout: Optional[float] = None) -> None:
        pass

    def terminate(self) -> None:
        pass


class CommitOffsetsFactory(ProcessingStrategyFactory[int]):
    def create_with_partitions(
        self,
        commit: Commit,
        partitions: Mapping[Partition, int],
    ) -> ProcessingStrategy[int]:
        return CommitOffsets(commit)


def run_commit_policy_test(
    topic: Topic, given_messages: Sequence[Message[int]], policy: CommitPolicy
) -> Sequence[int]:
    commit = mock.Mock()
    consumer = mock.Mock()
    consumer.tell.return_value = {}
    consumer.commit_offsets = commit

    factory = CommitOffsetsFactory()

    processor: StreamProcessor[int] = StreamProcessor(
        consumer,
        topic,
        factory,
        policy,
    )

    # Assignment
    subscribe_args, subscribe_kwargs = consumer.subscribe.call_args
    assert subscribe_args[0] == [topic]
    assignment_callback = subscribe_kwargs["on_assign"]
    offsets = {Partition(topic, 0): 0}
    assignment_callback(offsets)

    assert commit.call_count == 0

    commit_calls = []

    for message in given_messages:
        consumer.poll.return_value = message.value
        message_timestamp = cast(BrokerValue[int], message.value).timestamp
        with mock.patch("time.time", return_value=message_timestamp.timestamp()):
            processor._run_once()
        commit_calls.append(commit.call_count)

    return commit_calls


def test_stream_processor_commit_policy() -> None:
    topic = Topic("topic")

    commit_every_second_message = CommitPolicy(None, 2)

    assert run_commit_policy_test(
        topic,
        [
            Message(BrokerValue(0, Partition(topic, 0), 0, datetime.now())),
            Message(BrokerValue(0, Partition(topic, 0), 1, datetime.now())),
            Message(BrokerValue(0, Partition(topic, 0), 2, datetime.now())),
            Message(BrokerValue(0, Partition(topic, 0), 5, datetime.now())),
            Message(BrokerValue(0, Partition(topic, 0), 10, datetime.now())),
        ],
        commit_every_second_message,
    ) == [
        # Does not commit first message
        0,
        # Does commit second message
        1,
        # Does not commit third message
        1,
        # Should always commit if we are committing more than 2 messages at once.
        2,
        3,
    ]


def test_stream_processor_commit_policy_multiple_partitions() -> None:
    topic = Topic("topic")

    commit_every_second_message = CommitPolicy(None, 2)

    assert run_commit_policy_test(
        topic,
        [
            Message(BrokerValue(0, Partition(topic, 0), 200, datetime.now())),
            Message(BrokerValue(0, Partition(topic, 1), 400, datetime.now())),
            Message(BrokerValue(0, Partition(topic, 0), 400, datetime.now())),
            Message(BrokerValue(0, Partition(topic, 1), 400, datetime.now())),
        ],
        commit_every_second_message,
    ) == [
        # Does not commit first message even if the offset is super large
        0,
        # Does not commit first message on other partition even if the offset is super large
        0,
        # Does commit second message on first partition since the offset delta is super large
        1,
        # Does not commit second message on second partition since the offset delta is zero
        1,
    ]


def test_stream_processor_commit_policy_always() -> None:
    topic = Topic("topic")

    assert run_commit_policy_test(
        topic,
        [Message(BrokerValue(0, Partition(topic, 0), 200, datetime.now()))],
        IMMEDIATE,
    ) == [
        # IMMEDIATE policy can commit on the first message (even
        # though there is no previous offset stored)
        #
        # Indirectly assert that an offset delta of 1 is passed to
        # the commit policy, not 0
        1
    ]


def test_stream_processor_commit_policy_every_two_seconds() -> None:
    topic = Topic("topic")
    commit_every_two_seconds = CommitPolicy(2, None)

    now = datetime.now()

    assert run_commit_policy_test(
        topic,
        [
            Message(BrokerValue(0, Partition(topic, 0), 0, now)),
            Message(BrokerValue(0, Partition(topic, 0), 1, now + timedelta(seconds=1))),
            Message(BrokerValue(0, Partition(topic, 0), 2, now + timedelta(seconds=2))),
            Message(BrokerValue(0, Partition(topic, 0), 3, now + timedelta(seconds=3))),
            Message(BrokerValue(0, Partition(topic, 0), 4, now + timedelta(seconds=4))),
            Message(BrokerValue(0, Partition(topic, 0), 5, now + timedelta(seconds=5))),
            Message(BrokerValue(0, Partition(topic, 0), 6, now + timedelta(seconds=6))),
        ],
        commit_every_two_seconds,
    ) == [
        0,
        0,
        0,
        1,
        1,
        2,
        2,
    ]


@pytest.mark.parametrize(
    "commit_seconds", [0, 1000], ids=("commit_always", "commit_never")
)
@pytest.mark.parametrize("num_messages", [1, 100, 1000])
def test_commit_policy_bench(
    benchmark: Any, commit_seconds: int, num_messages: int
) -> None:
    topic = Topic("topic")
    commit_policy = CommitPolicy(commit_seconds, None)
    num_partitions = 1
    now = datetime.now()

    storage: MessageStorage[int] = MemoryMessageStorage()
    storage.create_topic(topic, num_partitions)

    broker = LocalBroker(storage, MockedClock())

    consumer = broker.get_consumer("test-group", enable_end_of_partition=True)

    factory = CommitOffsetsFactory()

    processor: StreamProcessor[int] = StreamProcessor(
        consumer,
        topic,
        factory,
        commit_policy,
    )

    def inner() -> None:
        for i in range(num_messages):
            storage.produce(Partition(topic, i % num_partitions), i, now)

        for _ in range(num_messages):
            processor._run_once()

    benchmark(inner)


def test_dlq() -> None:
    topic = Topic("topic")
    partition = Partition(topic, 0)
    consumer = mock.Mock()
    consumer.poll.return_value = BrokerValue(0, partition, 1, datetime.now())
    consumer.tell.return_value = {}
    strategy = mock.Mock()
    strategy.submit.side_effect = InvalidMessage(partition, 1)
    factory = mock.Mock()
    factory.create_with_partitions.return_value = strategy

    dlq_policy: Any = DlqPolicy(producer=mock.Mock())

    processor: StreamProcessor[int] = StreamProcessor(
        consumer, topic, factory, IMMEDIATE, dlq_policy
    )

    # Assignment
    subscribe_args, subscribe_kwargs = consumer.subscribe.call_args
    assert subscribe_args[0] == [topic]
    assignment_callback = subscribe_kwargs["on_assign"]
    offsets = {Partition(topic, 0): 0}
    assignment_callback(offsets)

    processor._run_once()

    assert dlq_policy.producer.produce.call_count == 1


def test_healthcheck(tmpdir: py.path.local) -> None:
    """
    Test healthcheck strategy e2e with StreamProcessor, to ensure the
    combination of both actually touches the file often enough.
    """

    topic = Topic("topic")
    partition = Partition(topic, 0)
    consumer = mock.Mock()
    now = datetime.now()
    consumer.poll.return_value = BrokerValue(0, partition, 1, now)
    consumer.tell.return_value = {}
    strategy = mock.Mock()
    strategy.submit.side_effect = InvalidMessage(partition, 1)
    factory = mock.Mock()
    factory.create_with_partitions.return_value = Healthcheck(
        healthcheck_file=str(tmpdir.join("health.txt")), next_step=strategy
    )

    processor: StreamProcessor[int] = StreamProcessor(
        consumer,
        topic,
        factory,
        IMMEDIATE,
    )

    # Assignment
    subscribe_args, subscribe_kwargs = consumer.subscribe.call_args
    assert subscribe_args[0] == [topic]
    assignment_callback = subscribe_kwargs["on_assign"]
    offsets = {Partition(topic, 0): 0}
    assignment_callback(offsets)

    processor._run_once()
    health_mtime = tmpdir.join("health.txt").mtime()
    assert health_mtime < time.time() + 1

    processor._run_once()
    assert tmpdir.join("health.txt").mtime() == health_mtime


def test_processor_pause_with_invalid_message() -> None:

    topic = Topic("topic")

    consumer = mock.Mock()
    strategy = mock.Mock()
    factory = mock.Mock()
    factory.create_with_partitions.return_value = strategy

    processor: StreamProcessor[int] = StreamProcessor(
        consumer, topic, factory, IMMEDIATE
    )

    # Subscribe to topic
    subscribe_args, subscribe_kwargs = consumer.subscribe.call_args
    assert subscribe_args[0] == [topic]

    # Partition assignment
    partition = Partition(topic, 0)
    consumer.tell.return_value = {}
    assignment_callback = subscribe_kwargs["on_assign"]
    offsets = {partition: 0}
    assignment_callback(offsets)

    # Message that we will get from polling
    message = Message(BrokerValue(0, partition, 0, datetime.now()))

    # Message will be rejected
    consumer.poll.return_value = message.value
    strategy.submit.side_effect = MessageRejected()
    with assert_changes(lambda: int(consumer.pause.call_count), 0, 1):
        processor._run_once()
        assert strategy.submit.call_args_list[-1] == mock.call(message)
<<<<<<< HEAD
        assert processor._StreamProcessor__message == message.value  # type: ignore
=======
>>>>>>> 5f05cfea

        with mock.patch("time.time", return_value=time.time() + 5):
            processor._run_once()  # Should pause now

    # Consumer is in paused state
<<<<<<< HEAD
    assert processor._StreamProcessor__is_paused is True  # type: ignore
    # The same rejected message should be carried over
    assert processor._StreamProcessor__message is not None  # type: ignore
=======
    # The same rejected message should be carried over
>>>>>>> 5f05cfea

    # All partitions are paused
    consumer.paused.return_value = set(p for p in offsets)
    # Simulate a continuous backpressure state where messages are being rejected
    strategy.submit.side_effect = MessageRejected()

    # Simulate Kafka returning nothing since the consumer is paused
    consumer.poll.return_value = None

    # The next poll returns nothing, but we are still carrying over the rejected message
    processor._run_once()
    assert consumer.poll.return_value is None
<<<<<<< HEAD
    assert processor._StreamProcessor__is_paused is True  # type: ignore
    assert processor._StreamProcessor__message is not None  # type: ignore
=======
>>>>>>> 5f05cfea

    # At this point, let's say the message carried over is invalid (e.g. it could be stale)
    strategy.submit.side_effect = InvalidMessage(partition, 0, needs_commit=False)

<<<<<<< HEAD
    # Handles the invalid message and unpauses the consumer
    with assert_changes(lambda: int(consumer.resume.call_count), 0, 1):
        processor._run_once()

    assert processor._StreamProcessor__is_paused is False  # type: ignore

    # Handling the invalid message also means clearing the tracking of current message in the processor
    assert processor._StreamProcessor__message is None

    # Poll for the next message from Kafka
    new_message = Message(BrokerValue(0, partition, 1, datetime.now()))
    consumer.poll.return_value = new_message.value
    strategy.submit.return_value = None
    strategy.submit.side_effect = None

    processor._run_once()
    assert strategy.submit.call_args_list[-1] == mock.call(new_message)
=======
    processor._run_once()
    assert consumer.resume.call_count == 0

    # The processor no longer has a message to keep track of
    # Now we have no message being carried over (self.__message = None)

    # Nothing gets submitted, processor is stuck
    # We ran the processor loop 4 times up to this point
    with assert_does_not_change(lambda: int(strategy.submit.call_count), 4):
        processor._run_once()

    assert consumer.resume.call_count == 0

    # Nothing gets submitted, processor is stuck
    with assert_does_not_change(lambda: int(strategy.submit.call_count), 4):
        processor._run_once()

    # And the consumer is still paused
    assert consumer.resume.call_count == 0
>>>>>>> 5f05cfea
<|MERGE_RESOLUTION|>--- conflicted
+++ resolved
@@ -657,22 +657,12 @@
     with assert_changes(lambda: int(consumer.pause.call_count), 0, 1):
         processor._run_once()
         assert strategy.submit.call_args_list[-1] == mock.call(message)
-<<<<<<< HEAD
-        assert processor._StreamProcessor__message == message.value  # type: ignore
-=======
->>>>>>> 5f05cfea
 
         with mock.patch("time.time", return_value=time.time() + 5):
             processor._run_once()  # Should pause now
 
     # Consumer is in paused state
-<<<<<<< HEAD
-    assert processor._StreamProcessor__is_paused is True  # type: ignore
     # The same rejected message should be carried over
-    assert processor._StreamProcessor__message is not None  # type: ignore
-=======
-    # The same rejected message should be carried over
->>>>>>> 5f05cfea
 
     # All partitions are paused
     consumer.paused.return_value = set(p for p in offsets)
@@ -685,24 +675,13 @@
     # The next poll returns nothing, but we are still carrying over the rejected message
     processor._run_once()
     assert consumer.poll.return_value is None
-<<<<<<< HEAD
-    assert processor._StreamProcessor__is_paused is True  # type: ignore
-    assert processor._StreamProcessor__message is not None  # type: ignore
-=======
->>>>>>> 5f05cfea
 
     # At this point, let's say the message carried over is invalid (e.g. it could be stale)
     strategy.submit.side_effect = InvalidMessage(partition, 0, needs_commit=False)
 
-<<<<<<< HEAD
     # Handles the invalid message and unpauses the consumer
     with assert_changes(lambda: int(consumer.resume.call_count), 0, 1):
         processor._run_once()
-
-    assert processor._StreamProcessor__is_paused is False  # type: ignore
-
-    # Handling the invalid message also means clearing the tracking of current message in the processor
-    assert processor._StreamProcessor__message is None
 
     # Poll for the next message from Kafka
     new_message = Message(BrokerValue(0, partition, 1, datetime.now()))
@@ -711,25 +690,4 @@
     strategy.submit.side_effect = None
 
     processor._run_once()
-    assert strategy.submit.call_args_list[-1] == mock.call(new_message)
-=======
-    processor._run_once()
-    assert consumer.resume.call_count == 0
-
-    # The processor no longer has a message to keep track of
-    # Now we have no message being carried over (self.__message = None)
-
-    # Nothing gets submitted, processor is stuck
-    # We ran the processor loop 4 times up to this point
-    with assert_does_not_change(lambda: int(strategy.submit.call_count), 4):
-        processor._run_once()
-
-    assert consumer.resume.call_count == 0
-
-    # Nothing gets submitted, processor is stuck
-    with assert_does_not_change(lambda: int(strategy.submit.call_count), 4):
-        processor._run_once()
-
-    # And the consumer is still paused
-    assert consumer.resume.call_count == 0
->>>>>>> 5f05cfea
+    assert strategy.submit.call_args_list[-1] == mock.call(new_message)