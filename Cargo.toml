--- conflicted
+++ resolved
@@ -1,14 +1,11 @@
 [package]
 name = "rust_arroyo"
-<<<<<<< HEAD
 version = "2.15.3"
+version = "2.18.2"
 authors = ["Sentry <oss@sentry.io>"]
 description = "A library for working with streaming data."
 repository = "https://github.com/getsentry/sentry-kafka-schemas"
 license = "Apache-2.0"
-=======
-version = "2.18.2"
->>>>>>> b6590f7f
 edition = "2021"
 
 # See more keys and their definitions at https://doc.rust-lang.org/cargo/reference/manifest.html
@@ -21,11 +18,7 @@
 coarsetime = "0.1.33"
 once_cell = "1.18.0"
 rand = "0.8.5"
-<<<<<<< HEAD
-rdkafka = { version = "0.36.2", features = ["cmake-build", "tracing"] }
-=======
 rdkafka = { version = "0.37.0", features = ["cmake-build", "tracing"] }
->>>>>>> b6590f7f
 sentry = { version = "0.32.0" }
 serde = { version = "1.0.137", features = ["derive"] }
 serde_json = "1.0.81"
