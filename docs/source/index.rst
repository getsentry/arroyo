--- conflicted
+++ resolved
@@ -11,8 +11,5 @@
    architecture
    strategies
    offsets
-<<<<<<< HEAD
    dlqs
-=======
-   metrics
->>>>>>> 9bcd9766
+   metrics